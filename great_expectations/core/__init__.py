--- conflicted
+++ resolved
@@ -17,11 +17,6 @@
 from great_expectations.core.urn import ge_urn
 from great_expectations.core.util import nested_update
 from great_expectations.exceptions import (
-<<<<<<< HEAD
-    DataContextError, InvalidCacheValueError,
-    InvalidExpectationConfigurationError, InvalidExpectationKwargsError,
-    ParserError, UnavailableMetricError)
-=======
     DataContextError,
     InvalidCacheValueError,
     InvalidExpectationConfigurationError,
@@ -36,7 +31,6 @@
     post_load,
     pre_dump,
 )
->>>>>>> effbbf10
 from great_expectations.types import DictDot
 
 logger = logging.getLogger(__name__)
