--- conflicted
+++ resolved
@@ -1,1430 +1,29 @@
 import logging
 
-from .expectation_suite import (
-    ExpectationConfiguration,
-    ExpectationConfigurationSchema,
-    ExpectationSuite,
-    ExpectationSuiteSchema,
-    expectationSuiteSchema,
-)
-from .expectation_validation_result import (
-    ExpectationSuiteValidationResult,
-    ExpectationSuiteValidationResultSchema,
-    ExpectationValidationResult,
-    ExpectationValidationResultSchema,
-    expectationSuiteValidationResultSchema,
-    expectationValidationResultSchema,
-    get_metric_kwargs_id,
-)
-from .id_dict import IDDict
-from .run_identifier import RunIdentifier, RunIdentifierSchema
-from .urn import ge_urn
+# from .expectation_suite import (
+#     ExpectationConfiguration,
+#     ExpectationConfigurationSchema,
+#     ExpectationSuite,
+#     ExpectationSuiteSchema,
+#     expectationSuiteSchema,
+# )
+# from .expectation_validation_result import (
+#     ExpectationSuiteValidationResult,
+#     ExpectationSuiteValidationResultSchema,
+#     ExpectationValidationResult,
+#     ExpectationValidationResultSchema,
+#     expectationSuiteValidationResultSchema,
+#     expectationValidationResultSchema,
+#     get_metric_kwargs_id,
+# )
+# from .id_dict import IDDict
+# from .run_identifier import RunIdentifier, RunIdentifierSchema
+# from .urn import ge_urn
 
 logger = logging.getLogger(__name__)
 
 RESULT_FORMATS = ["BOOLEAN_ONLY", "BASIC", "COMPLETE", "SUMMARY"]
 
-<<<<<<< HEAD
-=======
-EvaluationParameterIdentifier = namedtuple(
-    "EvaluationParameterIdentifier",
-    ["expectation_suite_name", "metric_name", "metric_kwargs_id"],
-)
-
-
-# function to determine if code is being run from a Jupyter notebook
-def in_jupyter_notebook():
-    try:
-        shell = get_ipython().__class__.__name__
-        if shell == "ZMQInteractiveShell":
-            return True  # Jupyter notebook or qtconsole
-        elif shell == "TerminalInteractiveShell":
-            return False  # Terminal running IPython
-        else:
-            return False  # Other type (?)
-    except NameError:
-        return False  # Probably standard Python interpreter
-
-
-def get_metric_kwargs_id(metric_name, metric_kwargs):
-    ###
-    #
-    # WARNING
-    # WARNING
-    # THIS IS A PLACEHOLDER UNTIL WE HAVE REFACTORED EXPECTATIONS TO HANDLE THIS LOGIC THEMSELVES
-    # WE ARE NO WORSE OFF THAN THE PREVIOUS SYSTEM, BUT NOT FULLY CUSTOMIZABLE
-    # WARNING
-    # WARNING
-    #
-    ###
-    if "metric_kwargs_id" in metric_kwargs:
-        return metric_kwargs["metric_kwargs_id"]
-    if "column" in metric_kwargs:
-        return "column=" + metric_kwargs.get("column")
-    return None
-
-
-def convert_to_json_serializable(data):
-    """
-    Helper function to convert an object to one that is json serializable
-
-    Args:
-        data: an object to attempt to convert a corresponding json-serializable object
-
-    Returns:
-        (dict) A converted test_object
-
-    Warning:
-        test_obj may also be converted in place.
-
-    """
-    import datetime
-    import decimal
-    import sys
-
-    import numpy as np
-    import pandas as pd
-
-    # If it's one of our types, we use our own conversion; this can move to full schema
-    # once nesting goes all the way down
-    if isinstance(
-        data,
-        (
-            ExpectationConfiguration,
-            ExpectationSuite,
-            ExpectationValidationResult,
-            ExpectationSuiteValidationResult,
-            RunIdentifier,
-        ),
-    ):
-        return data.to_json_dict()
-
-    try:
-        if not isinstance(data, list) and np.isnan(data):
-            # np.isnan is functionally vectorized, but we only want to apply this to single objects
-            # Hence, why we test for `not isinstance(list))`
-            return None
-    except TypeError:
-        pass
-    except ValueError:
-        pass
-
-    if isinstance(data, (str, int, float, bool)):
-        # No problem to encode json
-        return data
-
-    elif isinstance(data, dict):
-        new_dict = {}
-        for key in data:
-            # A pandas index can be numeric, and a dict key can be numeric, but a json key must be a string
-            new_dict[str(key)] = convert_to_json_serializable(data[key])
-
-        return new_dict
-
-    elif isinstance(data, (list, tuple, set)):
-        new_list = []
-        for val in data:
-            new_list.append(convert_to_json_serializable(val))
-
-        return new_list
-
-    elif isinstance(data, (np.ndarray, pd.Index)):
-        # test_obj[key] = test_obj[key].tolist()
-        # If we have an array or index, convert it first to a list--causing coercion to float--and then round
-        # to the number of digits for which the string representation will equal the float representation
-        return [convert_to_json_serializable(x) for x in data.tolist()]
-
-    # Note: This clause has to come after checking for np.ndarray or we get:
-    #      `ValueError: The truth value of an array with more than one element is ambiguous. Use a.any() or a.all()`
-    elif data is None:
-        # No problem to encode json
-        return data
-
-    elif isinstance(data, (datetime.datetime, datetime.date)):
-        return data.isoformat()
-
-    # Use built in base type from numpy, https://docs.scipy.org/doc/numpy-1.13.0/user/basics.types.html
-    # https://github.com/numpy/numpy/pull/9505
-    elif np.issubdtype(type(data), np.bool_):
-        return bool(data)
-
-    elif np.issubdtype(type(data), np.integer) or np.issubdtype(type(data), np.uint):
-        return int(data)
-
-    elif np.issubdtype(type(data), np.floating):
-        # Note: Use np.floating to avoid FutureWarning from numpy
-        return float(round(data, sys.float_info.dig))
-
-    elif isinstance(data, pd.Series):
-        # Converting a series is tricky since the index may not be a string, but all json
-        # keys must be strings. So, we use a very ugly serialization strategy
-        index_name = data.index.name or "index"
-        value_name = data.name or "value"
-        return [
-            {
-                index_name: convert_to_json_serializable(idx),
-                value_name: convert_to_json_serializable(val),
-            }
-            for idx, val in data.iteritems()
-        ]
-
-    elif isinstance(data, pd.DataFrame):
-        return convert_to_json_serializable(data.to_dict(orient="records"))
-
-    elif isinstance(data, decimal.Decimal):
-        if not (-1e-55 < decimal.Decimal.from_float(float(data)) - data < 1e-55):
-            logger.warning(
-                "Using lossy conversion for decimal %s to float object to support serialization."
-                % str(data)
-            )
-        return float(data)
-
-    else:
-        raise TypeError(
-            "%s is of type %s which cannot be serialized."
-            % (str(data), type(data).__name__)
-        )
-
-
-def ensure_json_serializable(data):
-    """
-    Helper function to convert an object to one that is json serializable
-
-    Args:
-        data: an object to attempt to convert a corresponding json-serializable object
-
-    Returns:
-        (dict) A converted test_object
-
-    Warning:
-        test_obj may also be converted in place.
-
-    """
-    import datetime
-    import decimal
-
-    import numpy as np
-    import pandas as pd
-
-    # If it's one of our types, we use our own conversion; this can move to full schema
-    # once nesting goes all the way down
-    if isinstance(
-        data,
-        (
-            ExpectationConfiguration,
-            ExpectationSuite,
-            ExpectationValidationResult,
-            ExpectationSuiteValidationResult,
-            RunIdentifier,
-        ),
-    ):
-        return
-
-    try:
-        if not isinstance(data, list) and np.isnan(data):
-            # np.isnan is functionally vectorized, but we only want to apply this to single objects
-            # Hence, why we test for `not isinstance(list))`
-            return
-    except TypeError:
-        pass
-    except ValueError:
-        pass
-
-    if isinstance(data, (str, int, float, bool)):
-        # No problem to encode json
-        return
-
-    elif isinstance(data, dict):
-        for key in data:
-            str(key)  # key must be cast-able to string
-            ensure_json_serializable(data[key])
-
-        return
-
-    elif isinstance(data, (list, tuple, set)):
-        for val in data:
-            ensure_json_serializable(val)
-        return
-
-    elif isinstance(data, (np.ndarray, pd.Index)):
-        # test_obj[key] = test_obj[key].tolist()
-        # If we have an array or index, convert it first to a list--causing coercion to float--and then round
-        # to the number of digits for which the string representation will equal the float representation
-        _ = [ensure_json_serializable(x) for x in data.tolist()]
-        return
-
-    # Note: This clause has to come after checking for np.ndarray or we get:
-    #      `ValueError: The truth value of an array with more than one element is ambiguous. Use a.any() or a.all()`
-    elif data is None:
-        # No problem to encode json
-        return
-
-    elif isinstance(data, (datetime.datetime, datetime.date)):
-        return
-
-    # Use built in base type from numpy, https://docs.scipy.org/doc/numpy-1.13.0/user/basics.types.html
-    # https://github.com/numpy/numpy/pull/9505
-    elif np.issubdtype(type(data), np.bool_):
-        return
-
-    elif np.issubdtype(type(data), np.integer) or np.issubdtype(type(data), np.uint):
-        return
-
-    elif np.issubdtype(type(data), np.floating):
-        # Note: Use np.floating to avoid FutureWarning from numpy
-        return
-
-    elif isinstance(data, pd.Series):
-        # Converting a series is tricky since the index may not be a string, but all json
-        # keys must be strings. So, we use a very ugly serialization strategy
-        index_name = data.index.name or "index"
-        value_name = data.name or "value"
-        _ = [
-            {
-                index_name: ensure_json_serializable(idx),
-                value_name: ensure_json_serializable(val),
-            }
-            for idx, val in data.iteritems()
-        ]
-        return
-    elif isinstance(data, pd.DataFrame):
-        return ensure_json_serializable(data.to_dict(orient="records"))
-
-    elif isinstance(data, decimal.Decimal):
-        return
-
-    else:
-        raise InvalidExpectationConfigurationError(
-            "%s is of type %s which cannot be serialized to json"
-            % (str(data), type(data).__name__)
-        )
-
-
-class RunIdentifier(DataContextKey):
-    """A RunIdentifier identifies a run (collection of validations) by run_name and run_time."""
-
-    def __init__(self, run_name=None, run_time=None):
-        super().__init__()
-        assert run_name is None or isinstance(
-            run_name, str
-        ), "run_name must be an instance of str"
-        assert run_time is None or isinstance(run_time, (datetime.datetime, str)), (
-            "run_time must be either None or " "an instance of str or datetime"
-        )
-        self._run_name = run_name
-
-        if isinstance(run_time, str):
-            try:
-                run_time = parse(run_time)
-            except (ValueError, TypeError):
-                warnings.warn(
-                    f'Unable to parse provided run_time str ("{run_time}") to datetime. Defaulting '
-                    f"run_time to current time."
-                )
-                run_time = datetime.datetime.now(datetime.timezone.utc)
-
-        if not run_time:
-            try:
-                run_time = parse(run_name)
-            except (ValueError, TypeError):
-                run_time = None
-
-        run_time = run_time or datetime.datetime.now(datetime.timezone.utc)
-        if not run_time.tzinfo:
-            # this takes the given time and just adds timezone (no conversion)
-            run_time = run_time.replace(tzinfo=datetime.timezone.utc)
-        else:
-            # this takes given time and converts to utc
-            run_time = run_time.astimezone(tz=datetime.timezone.utc)
-        self._run_time = run_time
-
-    @property
-    def run_name(self):
-        return self._run_name
-
-    @property
-    def run_time(self):
-        return self._run_time
-
-    def to_tuple(self):
-        return (
-            self._run_name or "__none__",
-            self._run_time.strftime("%Y%m%dT%H%M%S.%fZ"),
-        )
-
-    def to_fixed_length_tuple(self):
-        return (
-            self._run_name or "__none__",
-            self._run_time.strftime("%Y%m%dT%H%M%S.%fZ"),
-        )
-
-    def __repr__(self):
-        return json.dumps(self.to_json_dict())
-
-    def __str__(self):
-        return json.dumps(self.to_json_dict(), indent=2)
-
-    def to_json_dict(self):
-        myself = runIdentifierSchema.dump(self)
-        return myself
-
-    @classmethod
-    def from_tuple(cls, tuple_):
-        return cls(tuple_[0], tuple_[1])
-
-    @classmethod
-    def from_fixed_length_tuple(cls, tuple_):
-        return cls(tuple_[0], tuple_[1])
-
-
-class RunIdentifierSchema(Schema):
-    run_name = fields.Str()
-    run_time = fields.DateTime(format="iso")
-
-    @post_load
-    def make_run_identifier(self, data, **kwargs):
-        return RunIdentifier(**data)
-
-
-def _deduplicate_evaluation_parameter_dependencies(dependencies):
-    deduplicated = dict()
-    for suite_name, required_metrics in dependencies.items():
-        deduplicated[suite_name] = []
-        metrics = set()
-        metric_kwargs = dict()
-        for metric in required_metrics:
-            if isinstance(metric, str):
-                metrics.add(metric)
-            elif isinstance(metric, dict):
-                # There is a single metric_kwargs_id object in this construction
-                for kwargs_id, metric_list in metric["metric_kwargs_id"].items():
-                    if kwargs_id not in metric_kwargs:
-                        metric_kwargs[kwargs_id] = set()
-                    for metric_name in metric_list:
-                        metric_kwargs[kwargs_id].add(metric_name)
-        deduplicated[suite_name] = list(metrics)
-        if len(metric_kwargs) > 0:
-            deduplicated[suite_name] = deduplicated[suite_name] + [
-                {
-                    "metric_kwargs_id": {
-                        metric_kwargs: list(metrics_set)
-                        for (metric_kwargs, metrics_set) in metric_kwargs.items()
-                    }
-                }
-            ]
-
-    return deduplicated
-
-
-class ExpectationConfiguration(DictDot):
-    """ExpectationConfiguration defines the parameters and name of a specific expectation."""
-
-    kwarg_lookup_dict = {
-        "expect_column_to_exist": {
-            "domain_kwargs": ["column", "row_condition", "condition_parser"],
-            "success_kwargs": ["column_index"],
-            "default_kwarg_values": {
-                "row_condition": None,
-                "condition_parser": "pandas",
-                "column_index": None,
-                "result_format": "BASIC",
-                "include_config": True,
-                "catch_exceptions": False,
-            },
-        },
-        "expect_table_columns_to_match_ordered_list": {
-            "domain_kwargs": [],
-            "success_kwargs": ["column_list"],
-            "default_kwarg_values": {
-                "result_format": "BASIC",
-                "include_config": True,
-                "catch_exceptions": False,
-            },
-        },
-        "expect_table_column_count_to_be_between": {
-            "domain_kwargs": [],
-            "success_kwargs": ["min_value", "max_value"],
-            "default_kwarg_values": {
-                "min_value": None,
-                "max_value": None,
-                "result_format": "BASIC",
-                "include_config": True,
-                "catch_exceptions": False,
-            },
-        },
-        "expect_table_column_count_to_equal": {
-            "domain_kwargs": [],
-            "success_kwargs": ["value"],
-            "default_kwarg_values": {
-                "result_format": "BASIC",
-                "include_config": True,
-                "catch_exceptions": False,
-            },
-        },
-        "expect_table_row_count_to_be_between": {
-            "domain_kwargs": [],
-            "success_kwargs": ["min_value", "max_value"],
-            "default_kwarg_values": {
-                "min_value": None,
-                "max_value": None,
-                "result_format": "BASIC",
-                "include_config": True,
-                "catch_exceptions": False,
-            },
-        },
-        "expect_table_row_count_to_equal": {
-            "domain_kwargs": [],
-            "success_kwargs": ["value"],
-            "default_kwarg_values": {
-                "result_format": "BASIC",
-                "include_config": True,
-                "catch_exceptions": False,
-            },
-        },
-        "expect_column_values_to_be_unique": {
-            "domain_kwargs": ["column", "row_condition", "condition_parser"],
-            "success_kwargs": ["mostly"],
-            "default_kwarg_values": {
-                "row_condition": None,
-                "condition_parser": "pandas",
-                "mostly": None,
-                "result_format": "BASIC",
-                "include_config": True,
-                "catch_exceptions": False,
-            },
-        },
-        "expect_column_values_to_not_be_null": {
-            "domain_kwargs": ["column", "row_condition", "condition_parser"],
-            "success_kwargs": ["mostly"],
-            "default_kwarg_values": {
-                "row_condition": None,
-                "condition_parser": "pandas",
-                "mostly": None,
-                "result_format": "BASIC",
-                "include_config": True,
-                "catch_exceptions": False,
-            },
-        },
-        "expect_column_values_to_be_null": {
-            "domain_kwargs": ["column", "row_condition", "condition_parser"],
-            "success_kwargs": ["mostly"],
-            "default_kwarg_values": {
-                "row_condition": None,
-                "condition_parser": "pandas",
-                "mostly": None,
-                "result_format": "BASIC",
-                "include_config": True,
-                "catch_exceptions": False,
-            },
-        },
-        "expect_column_values_to_be_of_type": {
-            "domain_kwargs": ["column", "row_condition", "condition_parser"],
-            "success_kwargs": ["type_", "mostly"],
-            "default_kwarg_values": {
-                "row_condition": None,
-                "condition_parser": "pandas",
-                "mostly": None,
-                "result_format": "BASIC",
-                "include_config": True,
-                "catch_exceptions": False,
-            },
-        },
-        "expect_column_values_to_be_in_type_list": {
-            "domain_kwargs": ["column", "row_condition", "condition_parser"],
-            "success_kwargs": ["type_list", "mostly"],
-            "default_kwarg_values": {
-                "row_condition": None,
-                "condition_parser": "pandas",
-                "mostly": None,
-                "result_format": "BASIC",
-                "include_config": True,
-                "catch_exceptions": False,
-            },
-        },
-        "expect_column_values_to_be_in_set": {
-            "domain_kwargs": ["column", "row_condition", "condition_parser"],
-            "success_kwargs": ["value_set", "mostly", "parse_strings_as_datetimes"],
-            "default_kwarg_values": {
-                "row_condition": None,
-                "condition_parser": "pandas",
-                "mostly": None,
-                "parse_strings_as_datetimes": None,
-                "result_format": "BASIC",
-                "include_config": True,
-                "catch_exceptions": False,
-            },
-        },
-        "expect_column_values_to_not_be_in_set": {
-            "domain_kwargs": ["column", "row_condition", "condition_parser"],
-            "success_kwargs": ["value_set", "mostly", "parse_strings_as_datetimes"],
-            "default_kwarg_values": {
-                "row_condition": None,
-                "condition_parser": "pandas",
-                "mostly": None,
-                "parse_strings_as_datetimes": None,
-                "result_format": "BASIC",
-                "include_config": True,
-                "catch_exceptions": False,
-            },
-        },
-        "expect_column_values_to_be_between": {
-            "domain_kwargs": ["column", "row_condition", "condition_parser"],
-            "success_kwargs": [
-                "min_value",
-                "max_value",
-                "strict_min",
-                "strict_max",
-                "allow_cross_type_comparisons",
-                "parse_strings_as_datetimes",
-                "output_strftime_format",
-                "mostly",
-            ],
-            "default_kwarg_values": {
-                "row_condition": None,
-                "condition_parser": "pandas",
-                "min_value": None,
-                "max_value": None,
-                "strict_min": False,
-                "strict_max": False,
-                "allow_cross_type_comparisons": None,
-                "parse_strings_as_datetimes": None,
-                "output_strftime_format": None,
-                "mostly": None,
-                "result_format": "BASIC",
-                "include_config": True,
-                "catch_exceptions": False,
-            },
-        },
-        "expect_column_values_to_be_increasing": {
-            "domain_kwargs": ["column", "row_condition", "condition_parser"],
-            "success_kwargs": ["strictly", "parse_strings_as_datetimes", "mostly"],
-            "default_kwarg_values": {
-                "row_condition": None,
-                "condition_parser": "pandas",
-                "strictly": None,
-                "parse_strings_as_datetimes": None,
-                "mostly": None,
-                "result_format": "BASIC",
-                "include_config": True,
-                "catch_exceptions": False,
-            },
-        },
-        "expect_column_values_to_be_decreasing": {
-            "domain_kwargs": ["column", "row_condition", "condition_parser"],
-            "success_kwargs": ["strictly", "parse_strings_as_datetimes", "mostly"],
-            "default_kwarg_values": {
-                "row_condition": None,
-                "condition_parser": "pandas",
-                "strictly": None,
-                "parse_strings_as_datetimes": None,
-                "mostly": None,
-                "result_format": "BASIC",
-                "include_config": True,
-                "catch_exceptions": False,
-            },
-        },
-        "expect_column_value_lengths_to_be_between": {
-            "domain_kwargs": ["column", "row_condition", "condition_parser"],
-            "success_kwargs": ["min_value", "max_value", "mostly"],
-            "default_kwarg_values": {
-                "row_condition": None,
-                "condition_parser": "pandas",
-                "min_value": None,
-                "max_value": None,
-                "mostly": None,
-                "result_format": "BASIC",
-                "include_config": True,
-                "catch_exceptions": False,
-            },
-        },
-        "expect_column_value_lengths_to_equal": {
-            "domain_kwargs": ["column", "row_condition", "condition_parser"],
-            "success_kwargs": ["value", "mostly"],
-            "default_kwarg_values": {
-                "row_condition": None,
-                "condition_parser": "pandas",
-                "mostly": None,
-                "result_format": "BASIC",
-                "include_config": True,
-                "catch_exceptions": False,
-            },
-        },
-        "expect_column_values_to_match_regex": {
-            "domain_kwargs": ["column", "row_condition", "condition_parser"],
-            "success_kwargs": ["regex", "mostly"],
-            "default_kwarg_values": {
-                "row_condition": None,
-                "condition_parser": "pandas",
-                "mostly": None,
-                "result_format": "BASIC",
-                "include_config": True,
-                "catch_exceptions": False,
-            },
-        },
-        "expect_column_values_to_not_match_regex": {
-            "domain_kwargs": ["column", "row_condition", "condition_parser"],
-            "success_kwargs": ["regex", "mostly"],
-            "default_kwarg_values": {
-                "row_condition": None,
-                "condition_parser": "pandas",
-                "mostly": None,
-                "result_format": "BASIC",
-                "include_config": True,
-                "catch_exceptions": False,
-            },
-        },
-        "expect_column_values_to_match_regex_list": {
-            "domain_kwargs": ["column", "row_condition", "condition_parser"],
-            "success_kwargs": ["regex_list", "match_on", "mostly"],
-            "default_kwarg_values": {
-                "row_condition": None,
-                "condition_parser": "pandas",
-                "match_on": "any",
-                "mostly": None,
-                "result_format": "BASIC",
-                "include_config": True,
-                "catch_exceptions": False,
-            },
-        },
-        "expect_column_values_to_not_match_regex_list": {
-            "domain_kwargs": ["column", "row_condition", "condition_parser"],
-            "success_kwargs": ["regex_list", "mostly"],
-            "default_kwarg_values": {
-                "row_condition": None,
-                "condition_parser": "pandas",
-                "mostly": None,
-                "result_format": "BASIC",
-                "include_config": True,
-                "catch_exceptions": False,
-            },
-        },
-        "expect_column_values_to_match_strftime_format": {
-            "domain_kwargs": ["column", "row_condition", "condition_parser"],
-            "success_kwargs": ["strftime_format", "mostly"],
-            "default_kwarg_values": {
-                "row_condition": None,
-                "condition_parser": "pandas",
-                "mostly": None,
-                "result_format": "BASIC",
-                "include_config": True,
-                "catch_exceptions": False,
-            },
-        },
-        "expect_column_values_to_be_dateutil_parseable": {
-            "domain_kwargs": ["column", "row_condition", "condition_parser"],
-            "success_kwargs": ["mostly"],
-            "default_kwarg_values": {
-                "row_condition": None,
-                "condition_parser": "pandas",
-                "mostly": None,
-                "result_format": "BASIC",
-                "include_config": True,
-                "catch_exceptions": False,
-            },
-        },
-        "expect_column_values_to_be_json_parseable": {
-            "domain_kwargs": ["column", "row_condition", "condition_parser"],
-            "success_kwargs": ["mostly"],
-            "default_kwarg_values": {
-                "row_condition": None,
-                "condition_parser": "pandas",
-                "mostly": None,
-                "result_format": "BASIC",
-                "include_config": True,
-                "catch_exceptions": False,
-            },
-        },
-        "expect_column_values_to_match_json_schema": {
-            "domain_kwargs": ["column", "row_condition", "condition_parser"],
-            "success_kwargs": ["json_schema", "mostly"],
-            "default_kwarg_values": {
-                "row_condition": None,
-                "condition_parser": "pandas",
-                "mostly": None,
-                "result_format": "BASIC",
-                "include_config": True,
-                "catch_exceptions": False,
-            },
-        },
-        "expect_column_parameterized_distribution_ks_test_p_value_to_be_greater_than": {
-            "domain_kwargs": ["column", "row_condition", "condition_parser"],
-            "success_kwargs": ["distribution", "p_value", "params"],
-            "default_kwarg_values": {
-                "row_condition": None,
-                "condition_parser": "pandas",
-                "p_value": 0.05,
-                "params": None,
-                "result_format": "BASIC",
-                "include_config": True,
-                "catch_exceptions": False,
-            },
-        },
-        "expect_column_distinct_values_to_be_in_set": {
-            "domain_kwargs": ["column", "row_condition", "condition_parser"],
-            "success_kwargs": ["value_set", "parse_strings_as_datetimes"],
-            "default_kwarg_values": {
-                "row_condition": None,
-                "condition_parser": "pandas",
-                "parse_strings_as_datetimes": None,
-                "result_format": "BASIC",
-                "include_config": True,
-                "catch_exceptions": False,
-            },
-        },
-        "expect_column_distinct_values_to_equal_set": {
-            "domain_kwargs": ["column", "row_condition", "condition_parser"],
-            "success_kwargs": ["value_set", "parse_strings_as_datetimes"],
-            "default_kwarg_values": {
-                "row_condition": None,
-                "condition_parser": "pandas",
-                "parse_strings_as_datetimes": None,
-                "result_format": "BASIC",
-                "include_config": True,
-                "catch_exceptions": False,
-            },
-        },
-        "expect_column_distinct_values_to_contain_set": {
-            "domain_kwargs": ["column", "row_condition", "condition_parser"],
-            "success_kwargs": ["value_set", "parse_strings_as_datetimes"],
-            "default_kwarg_values": {
-                "row_condition": None,
-                "condition_parser": "pandas",
-                "parse_strings_as_datetimes": None,
-                "result_format": "BASIC",
-                "include_config": True,
-                "catch_exceptions": False,
-            },
-        },
-        "expect_column_mean_to_be_between": {
-            "domain_kwargs": ["column", "row_condition", "condition_parser"],
-            "success_kwargs": ["min_value", "max_value", "strict_min", "strict_max"],
-            "default_kwarg_values": {
-                "row_condition": None,
-                "condition_parser": "pandas",
-                "min_value": None,
-                "max_value": None,
-                "strict_min": False,
-                "strict_max": False,
-                "result_format": "BASIC",
-                "include_config": True,
-                "catch_exceptions": False,
-            },
-        },
-        "expect_column_median_to_be_between": {
-            "domain_kwargs": ["column", "row_condition", "condition_parser"],
-            "success_kwargs": ["min_value", "max_value", "strict_min", "strict_max"],
-            "default_kwarg_values": {
-                "row_condition": None,
-                "condition_parser": "pandas",
-                "min_value": None,
-                "max_value": None,
-                "strict_min": False,
-                "strict_max": False,
-                "result_format": "BASIC",
-                "include_config": True,
-                "catch_exceptions": False,
-            },
-        },
-        "expect_column_quantile_values_to_be_between": {
-            "domain_kwargs": ["column", "row_condition", "condition_parser"],
-            "success_kwargs": ["quantile_ranges", "allow_relative_error"],
-            "default_kwarg_values": {
-                "row_condition": None,
-                "condition_parser": "pandas",
-                "allow_relative_error": False,
-                "result_format": "BASIC",
-                "include_config": True,
-                "catch_exceptions": False,
-            },
-        },
-        "expect_column_stdev_to_be_between": {
-            "domain_kwargs": ["column", "row_condition", "condition_parser"],
-            "success_kwargs": ["min_value", "max_value", "strict_min", "strict_max"],
-            "default_kwarg_values": {
-                "row_condition": None,
-                "condition_parser": "pandas",
-                "min_value": None,
-                "max_value": None,
-                "strict_min": False,
-                "strict_max": False,
-                "result_format": "BASIC",
-                "include_config": True,
-                "catch_exceptions": False,
-            },
-        },
-        "expect_column_unique_value_count_to_be_between": {
-            "domain_kwargs": ["column", "row_condition", "condition_parser"],
-            "success_kwargs": ["min_value", "max_value"],
-            "default_kwarg_values": {
-                "row_condition": None,
-                "condition_parser": "pandas",
-                "min_value": None,
-                "max_value": None,
-                "result_format": "BASIC",
-                "include_config": True,
-                "catch_exceptions": False,
-            },
-        },
-        "expect_column_proportion_of_unique_values_to_be_between": {
-            "domain_kwargs": ["column", "row_condition", "condition_parser"],
-            "success_kwargs": ["min_value", "max_value", "strict_min", "strict_max"],
-            "default_kwarg_values": {
-                "row_condition": None,
-                "condition_parser": "pandas",
-                "min_value": None,
-                "max_value": None,
-                "strict_min": False,
-                "strict_max": False,
-                "result_format": "BASIC",
-                "include_config": True,
-                "catch_exceptions": False,
-            },
-        },
-        "expect_column_most_common_value_to_be_in_set": {
-            "domain_kwargs": ["column", "row_condition", "condition_parser"],
-            "success_kwargs": ["value_set", "ties_okay"],
-            "default_kwarg_values": {
-                "row_condition": None,
-                "condition_parser": "pandas",
-                "ties_okay": None,
-                "result_format": "BASIC",
-                "include_config": True,
-                "catch_exceptions": False,
-            },
-        },
-        "expect_column_sum_to_be_between": {
-            "domain_kwargs": ["column", "row_condition", "condition_parser"],
-            "success_kwargs": ["min_value", "max_value", "strict_min", "strict_max"],
-            "default_kwarg_values": {
-                "row_condition": None,
-                "condition_parser": "pandas",
-                "min_value": None,
-                "max_value": None,
-                "strict_min": False,
-                "strict_max": False,
-                "result_format": "BASIC",
-                "include_config": True,
-                "catch_exceptions": False,
-            },
-        },
-        "expect_column_min_to_be_between": {
-            "domain_kwargs": ["column", "row_condition", "condition_parser"],
-            "success_kwargs": [
-                "min_value",
-                "max_value",
-                "strict_min",
-                "strict_max",
-                "parse_strings_as_datetimes",
-                "output_strftime_format",
-            ],
-            "default_kwarg_values": {
-                "row_condition": None,
-                "condition_parser": "pandas",
-                "min_value": None,
-                "max_value": None,
-                "strict_min": False,
-                "strict_max": False,
-                "parse_strings_as_datetimes": None,
-                "output_strftime_format": None,
-                "result_format": "BASIC",
-                "include_config": True,
-                "catch_exceptions": False,
-            },
-        },
-        "expect_column_max_to_be_between": {
-            "domain_kwargs": ["column", "row_condition", "condition_parser"],
-            "success_kwargs": [
-                "min_value",
-                "max_value",
-                "strict_min",
-                "strict_max",
-                "parse_strings_as_datetimes",
-                "output_strftime_format",
-            ],
-            "default_kwarg_values": {
-                "row_condition": None,
-                "condition_parser": "pandas",
-                "min_value": None,
-                "max_value": None,
-                "strict_min": False,
-                "strict_max": False,
-                "parse_strings_as_datetimes": None,
-                "output_strftime_format": None,
-                "result_format": "BASIC",
-                "include_config": True,
-                "catch_exceptions": False,
-            },
-        },
-        "expect_column_chisquare_test_p_value_to_be_greater_than": {
-            "domain_kwargs": ["column", "row_condition", "condition_parser"],
-            "success_kwargs": ["partition_object", "p", "tail_weight_holdout"],
-            "default_kwarg_values": {
-                "row_condition": None,
-                "condition_parser": "pandas",
-                "partition_object": None,
-                "p": 0.05,
-                "tail_weight_holdout": 0,
-                "result_format": "BASIC",
-                "include_config": True,
-                "catch_exceptions": False,
-            },
-        },
-        "expect_column_bootstrapped_ks_test_p_value_to_be_greater_than": {
-            "domain_kwargs": ["column", "row_condition", "condition_parser"],
-            "success_kwargs": [
-                "partition_object",
-                "p",
-                "bootstrap_samples",
-                "bootstrap_sample_size",
-            ],
-            "default_kwarg_values": {
-                "row_condition": None,
-                "condition_parser": "pandas",
-                "partition_object": None,
-                "p": 0.05,
-                "bootstrap_samples": None,
-                "bootstrap_sample_size": None,
-                "result_format": "BASIC",
-                "include_config": True,
-                "catch_exceptions": False,
-            },
-        },
-        "expect_column_kl_divergence_to_be_less_than": {
-            "domain_kwargs": ["column", "row_condition", "condition_parser"],
-            "success_kwargs": [
-                "partition_object",
-                "threshold",
-                "tail_weight_holdout",
-                "internal_weight_holdout",
-                "bucketize_data",
-            ],
-            "default_kwarg_values": {
-                "row_condition": None,
-                "condition_parser": "pandas",
-                "partition_object": None,
-                "threshold": None,
-                "tail_weight_holdout": 0,
-                "internal_weight_holdout": 0,
-                "bucketize_data": True,
-                "result_format": "BASIC",
-                "include_config": True,
-                "catch_exceptions": False,
-            },
-        },
-        "expect_column_pair_values_to_be_equal": {
-            "domain_kwargs": [
-                "column_A",
-                "column_B",
-                "row_condition",
-                "condition_parser",
-            ],
-            "success_kwargs": ["ignore_row_if"],
-            "default_kwarg_values": {
-                "row_condition": None,
-                "condition_parser": "pandas",
-                "ignore_row_if": "both_values_are_missing",
-                "result_format": "BASIC",
-                "include_config": True,
-                "catch_exceptions": False,
-            },
-        },
-        "expect_column_pair_values_A_to_be_greater_than_B": {
-            "domain_kwargs": [
-                "column_A",
-                "column_B",
-                "row_condition",
-                "condition_parser",
-            ],
-            "success_kwargs": [
-                "or_equal",
-                "parse_strings_as_datetimes",
-                "allow_cross_type_comparisons",
-                "ignore_row_if",
-            ],
-            "default_kwarg_values": {
-                "row_condition": None,
-                "condition_parser": "pandas",
-                "or_equal": None,
-                "parse_strings_as_datetimes": None,
-                "allow_cross_type_comparisons": None,
-                "ignore_row_if": "both_values_are_missing",
-                "result_format": "BASIC",
-                "include_config": True,
-                "catch_exceptions": False,
-            },
-        },
-        "expect_column_pair_values_to_be_in_set": {
-            "domain_kwargs": [
-                "column_A",
-                "column_B",
-                "row_condition",
-                "condition_parser",
-            ],
-            "success_kwargs": ["value_pairs_set", "ignore_row_if"],
-            "default_kwarg_values": {
-                "row_condition": None,
-                "condition_parser": "pandas",
-                "ignore_row_if": "both_values_are_missing",
-                "result_format": "BASIC",
-                "include_config": True,
-                "catch_exceptions": False,
-            },
-        },
-        "expect_multicolumn_values_to_be_unique": {
-            "domain_kwargs": ["column_list", "row_condition", "condition_parser"],
-            "success_kwargs": ["ignore_row_if"],
-            "default_kwarg_values": {
-                "row_condition": None,
-                "condition_parser": "pandas",
-                "ignore_row_if": "all_values_are_missing",
-                "result_format": "BASIC",
-                "include_config": True,
-                "catch_exceptions": False,
-            },
-        },
-        "_expect_column_values_to_be_of_type__aggregate": {
-            "domain_kwargs": ["column", "row_condition", "condition_parser"],
-            "success_kwargs": ["type_", "mostly"],
-            "default_kwarg_values": {
-                "row_condition": None,
-                "condition_parser": "pandas",
-                "mostly": None,
-                "result_format": "BASIC",
-                "include_config": True,
-                "catch_exceptions": False,
-            },
-        },
-        "_expect_column_values_to_be_of_type__map": {
-            "domain_kwargs": ["column", "row_condition", "condition_parser"],
-            "success_kwargs": ["type_", "mostly"],
-            "default_kwarg_values": {
-                "row_condition": None,
-                "condition_parser": "pandas",
-                "mostly": None,
-                "result_format": "BASIC",
-                "include_config": True,
-                "catch_exceptions": False,
-            },
-        },
-        "_expect_column_values_to_be_in_type_list__aggregate": {
-            "domain_kwargs": ["column", "row_condition", "condition_parser"],
-            "success_kwargs": ["type_list", "mostly"],
-            "default_kwarg_values": {
-                "row_condition": None,
-                "condition_parser": "pandas",
-                "mostly": None,
-                "result_format": "BASIC",
-                "include_config": True,
-                "catch_exceptions": False,
-            },
-        },
-        "_expect_column_values_to_be_in_type_list__map": {
-            "domain_kwargs": ["column", "row_condition", "condition_parser"],
-            "success_kwargs": ["type_list", "mostly"],
-            "default_kwarg_values": {
-                "row_condition": None,
-                "condition_parser": "pandas",
-                "mostly": None,
-                "result_format": "BASIC",
-                "include_config": True,
-                "catch_exceptions": False,
-            },
-        },
-    }
-
-    runtime_kwargs = ["result_format", "include_config", "catch_exceptions"]
-
-    def __init__(self, expectation_type, kwargs, meta=None, success_on_last_run=None):
-        if not isinstance(expectation_type, str):
-            raise InvalidExpectationConfigurationError(
-                "expectation_type must be a string"
-            )
-        self._expectation_type = expectation_type
-        if not isinstance(kwargs, dict):
-            raise InvalidExpectationConfigurationError(
-                "expectation configuration kwargs must be a dict."
-            )
-        self._kwargs = kwargs
-        if meta is None:
-            meta = {}
-        # We require meta information to be serializable, but do not convert until necessary
-        ensure_json_serializable(meta)
-        self.meta = meta
-        self.success_on_last_run = success_on_last_run
-
-    def patch(self, op: str, path: str, value: Any) -> "ExpectationConfiguration":
-        """
-
-        Args:
-            op: A jsonpatch operation. One of 'add', 'replace', or 'remove'
-            path: A jsonpatch path for the patch operation
-            value: The value to patch
-
-        Returns:
-            The patched ExpectationConfiguration object
-        """
-        if op not in ["add", "replace", "remove"]:
-            raise ValueError("Op must be either 'add', 'replace', or 'remove'")
-
-        try:
-            valid_path = path.split("/")[1]
-        except IndexError:
-            raise IndexError(
-                "Ensure you have a valid jsonpatch path of the form '/path/foo' "
-                "(see http://jsonpatch.com/)"
-            )
-
-        if valid_path not in self.get_runtime_kwargs().keys():
-            raise ValueError("Path not available in kwargs (see http://jsonpatch.com/)")
-
-        # TODO: Call validate_kwargs when implemented
-        patch = jsonpatch.JsonPatch([{"op": op, "path": path, "value": value}])
-
-        patch.apply(self.kwargs, in_place=True)
-        return self
-
-    @property
-    def expectation_type(self):
-        return self._expectation_type
-
-    @property
-    def kwargs(self):
-        return self._kwargs
-
-    def _get_default_custom_kwargs(self):
-        # NOTE: this is a holdover until class-first expectations control their
-        # defaults, and so defaults are inherited.
-        if self.expectation_type.startswith("expect_column_pair"):
-            return {
-                "domain_kwargs": [
-                    "column_A",
-                    "column_B",
-                    "row_condition",
-                    "condition_parser",
-                ],
-                # NOTE: this is almost certainly incomplete; subclasses should override
-                "success_kwargs": [],
-                "default_kwarg_values": {
-                    "column_A": None,
-                    "column_B": None,
-                    "row_condition": None,
-                    "condition_parser": None,
-                },
-            }
-        elif self.expectation_type.startswith("expect_column"):
-            return {
-                "domain_kwargs": ["column", "row_condition", "condition_parser"],
-                # NOTE: this is almost certainly incomplete; subclasses should override
-                "success_kwargs": [],
-                "default_kwarg_values": {
-                    "column": None,
-                    "row_condition": None,
-                    "condition_parser": None,
-                },
-            }
-
-        logger.error("Requested kwargs for an unrecognized expectation.")
-        return {
-            "domain_kwargs": [],
-            # NOTE: this is almost certainly incomplete; subclasses should override
-            "success_kwargs": [],
-            "default_kwarg_values": {},
-        }
-
-    def get_domain_kwargs(self):
-        expectation_kwargs_dict = self.kwarg_lookup_dict.get(
-            self.expectation_type, None
-        )
-        if expectation_kwargs_dict is None:
-            expectation_kwargs_dict = self._get_default_custom_kwargs()
-        domain_kwargs = {
-            key: self.kwargs.get(
-                key, expectation_kwargs_dict.get("default_kwarg_values").get(key)
-            )
-            for key in expectation_kwargs_dict["domain_kwargs"]
-        }
-        missing_kwargs = set(expectation_kwargs_dict["domain_kwargs"]) - set(
-            domain_kwargs.keys()
-        )
-        if missing_kwargs:
-            raise InvalidExpectationKwargsError(
-                f"Missing domain kwargs: {list(missing_kwargs)}"
-            )
-        return domain_kwargs
-
-    def get_success_kwargs(self):
-        expectation_kwargs_dict = self.kwarg_lookup_dict.get(
-            self.expectation_type, None
-        )
-        if expectation_kwargs_dict is None:
-            expectation_kwargs_dict = self._get_default_custom_kwargs()
-        domain_kwargs = self.get_domain_kwargs()
-        success_kwargs = {
-            key: self.kwargs.get(
-                key, expectation_kwargs_dict.get("default_kwarg_values").get(key)
-            )
-            for key in expectation_kwargs_dict["success_kwargs"]
-        }
-        success_kwargs.update(domain_kwargs)
-        return success_kwargs
-
-    def get_runtime_kwargs(self):
-        expectation_kwargs_dict = self.kwarg_lookup_dict.get(
-            self.expectation_type, None
-        )
-        if expectation_kwargs_dict is None:
-            expectation_kwargs_dict = self._get_default_custom_kwargs()
-        success_kwargs = self.get_success_kwargs()
-        runtime_kwargs = {
-            key: self.kwargs.get(
-                key, expectation_kwargs_dict.get("default_kwarg_values").get(key)
-            )
-            for key in self.runtime_kwargs
-        }
-        runtime_kwargs.update(success_kwargs)
-        return runtime_kwargs
-
-    def applies_to_same_domain(self, other_expectation_configuration):
-        if (
-            not self.expectation_type
-            == other_expectation_configuration.expectation_type
-        ):
-            return False
-        return (
-            self.get_domain_kwargs()
-            == other_expectation_configuration.get_domain_kwargs()
-        )
-
-    def isEquivalentTo(self, other, match_type="success"):
-        """ExpectationConfiguration equivalence does not include meta, and relies on *equivalence* of kwargs."""
-        if not isinstance(other, self.__class__):
-            if isinstance(other, dict):
-                try:
-                    other = expectationConfigurationSchema.load(other)
-                except ValidationError:
-                    logger.debug(
-                        "Unable to evaluate equivalence of ExpectationConfiguration object with dict because "
-                        "dict other could not be instantiated as an ExpectationConfiguration"
-                    )
-                    return NotImplemented
-            else:
-                # Delegate comparison to the other instance
-                return NotImplemented
-        if match_type == "domain":
-            return all(
-                (
-                    self.expectation_type == other.expectation_type,
-                    self.get_domain_kwargs() == other.get_domain_kwargs(),
-                )
-            )
-
-        elif match_type == "success":
-            return all(
-                (
-                    self.expectation_type == other.expectation_type,
-                    self.get_success_kwargs() == other.get_success_kwargs(),
-                )
-            )
-
-        elif match_type == "runtime":
-            return all(
-                (
-                    self.expectation_type == other.expectation_type,
-                    self.kwargs == other.kwargs,
-                )
-            )
-
-    def __eq__(self, other):
-        """ExpectationConfiguration equality does include meta, but ignores instance identity."""
-        if not isinstance(other, self.__class__):
-            # Delegate comparison to the other instance's __eq__.
-            return NotImplemented
-        return all(
-            (
-                self.expectation_type == other.expectation_type,
-                self.kwargs == other.kwargs,
-                self.meta == other.meta,
-            )
-        )
-
-    def __ne__(self, other):
-        # By using the == operator, the returned NotImplemented is handled correctly.
-        return not self == other
-
-    def __repr__(self):
-        return json.dumps(self.to_json_dict())
-
-    def __str__(self):
-        return json.dumps(self.to_json_dict(), indent=2)
-
-    def to_json_dict(self):
-        myself = expectationConfigurationSchema.dump(self)
-        # NOTE - JPC - 20191031: migrate to expectation-specific schemas that subclass result with properly-typed
-        # schemas to get serialization all-the-way down via dump
-        myself["kwargs"] = convert_to_json_serializable(myself["kwargs"])
-        return myself
-
-    def get_evaluation_parameter_dependencies(self):
-        parsed_dependencies = dict()
-        for key, value in self.kwargs.items():
-            if isinstance(value, dict) and "$PARAMETER" in value:
-                param_string_dependencies = find_evaluation_parameter_dependencies(
-                    value["$PARAMETER"]
-                )
-                nested_update(parsed_dependencies, param_string_dependencies)
-
-        dependencies = dict()
-        urns = parsed_dependencies.get("urns", [])
-        for string_urn in urns:
-            try:
-                urn = ge_urn.parseString(string_urn)
-            except ParserError:
-                logger.warning(
-                    "Unable to parse great_expectations urn {}".format(
-                        value["$PARAMETER"]
-                    )
-                )
-                continue
-
-            if not urn.get("metric_kwargs"):
-                nested_update(
-                    dependencies, {urn["expectation_suite_name"]: [urn["metric_name"]]},
-                )
-            else:
-                nested_update(
-                    dependencies,
-                    {
-                        urn["expectation_suite_name"]: [
-                            {
-                                "metric_kwargs_id": {
-                                    urn["metric_kwargs"]: [urn["metric_name"]]
-                                }
-                            }
-                        ]
-                    },
-                )
-
-        dependencies = _deduplicate_evaluation_parameter_dependencies(dependencies)
-        return dependencies
-
-
-class ExpectationConfigurationSchema(Schema):
-    expectation_type = fields.Str(
-        required=True,
-        error_messages={
-            "required": "expectation_type missing in expectation configuration"
-        },
-    )
-    kwargs = fields.Dict()
-    meta = fields.Dict()
-
-    # noinspection PyUnusedLocal
-    @post_load
-    def make_expectation_configuration(self, data, **kwargs):
-        return ExpectationConfiguration(**data)
-
-
->>>>>>> 8421c503
 # TODO: re-enable once we can allow arbitrary keys but still add this sort of validation
 # class MetaDictSchema(Schema):
 #     """The MetaDict """
@@ -1436,775 +35,4 @@
 #         try:
 #             json.dumps(data)
 #         except (TypeError, OverflowError):
-<<<<<<< HEAD
-#             raise ValidationError("meta information must be json serializable.")
-=======
-#             raise ValidationError("meta information must be json serializable.")
-
-
-class ExpectationSuite:
-    """
-    This ExpectationSuite object has create, read, update, and delete functionality for its expectations:
-        -create: self.add_expectation()
-        -read: self.find_expectation_indexes()
-        -update: self.add_expectation() or self.patch_expectation()
-        -delete: self.remove_expectation()
-    """
-
-    def __init__(
-        self,
-        expectation_suite_name,
-        expectations=None,
-        evaluation_parameters=None,
-        data_asset_type=None,
-        meta=None,
-    ):
-        self.expectation_suite_name = expectation_suite_name
-        if expectations is None:
-            expectations = []
-        self.expectations = [
-            ExpectationConfiguration(**expectation)
-            if isinstance(expectation, dict)
-            else expectation
-            for expectation in expectations
-        ]
-        if evaluation_parameters is None:
-            evaluation_parameters = {}
-        self.evaluation_parameters = evaluation_parameters
-        self.data_asset_type = data_asset_type
-        if meta is None:
-            meta = {"great_expectations_version": ge_version}
-        if (
-            "great_expectations.__version__" not in meta.keys()
-            and "great_expectations_version" not in meta.keys()
-        ):
-            meta["great_expectations_version"] = ge_version
-        # We require meta information to be serializable, but do not convert until necessary
-        ensure_json_serializable(meta)
-        self.meta = meta
-
-    def add_citation(
-        self,
-        comment,
-        batch_kwargs=None,
-        batch_markers=None,
-        batch_parameters=None,
-        citation_date=None,
-    ):
-        if "citations" not in self.meta:
-            self.meta["citations"] = []
-        self.meta["citations"].append(
-            {
-                "citation_date": citation_date
-                or datetime.datetime.now(datetime.timezone.utc).strftime(
-                    "%Y%m%dT%H%M%S.%fZ"
-                ),
-                "batch_kwargs": batch_kwargs,
-                "batch_markers": batch_markers,
-                "batch_parameters": batch_parameters,
-                "comment": comment,
-            }
-        )
-
-    def isEquivalentTo(self, other):
-        """
-        ExpectationSuite equivalence relies only on expectations and evaluation parameters. It does not include:
-        - data_asset_name
-        - expectation_suite_name
-        - meta
-        - data_asset_type
-        """
-        if not isinstance(other, self.__class__):
-            if isinstance(other, dict):
-                try:
-                    other = expectationSuiteSchema.load(other)
-                except ValidationError:
-                    logger.debug(
-                        "Unable to evaluate equivalence of ExpectationConfiguration object with dict because "
-                        "dict other could not be instantiated as an ExpectationConfiguration"
-                    )
-                    return NotImplemented
-            else:
-                # Delegate comparison to the other instance
-                return NotImplemented
-
-        return len(self.expectations) == len(other.expectations) and all(
-            [
-                mine.isEquivalentTo(theirs)
-                for (mine, theirs) in zip(self.expectations, other.expectations)
-            ]
-        )
-
-    def __eq__(self, other):
-        """ExpectationSuite equality ignores instance identity, relying only on properties."""
-        if not isinstance(other, self.__class__):
-            # Delegate comparison to the other instance's __eq__.
-            return NotImplemented
-        return all(
-            (
-                self.expectation_suite_name == other.expectation_suite_name,
-                self.expectations == other.expectations,
-                self.evaluation_parameters == other.evaluation_parameters,
-                self.data_asset_type == other.data_asset_type,
-                self.meta == other.meta,
-            )
-        )
-
-    def __ne__(self, other):
-        # By using the == operator, the returned NotImplemented is handled correctly.
-        return not self == other
-
-    def __repr__(self):
-        return json.dumps(self.to_json_dict(), indent=2)
-
-    def __str__(self):
-        return json.dumps(self.to_json_dict(), indent=2)
-
-    def to_json_dict(self):
-        myself = expectationSuiteSchema.dump(self)
-        # NOTE - JPC - 20191031: migrate to expectation-specific schemas that subclass result with properly-typed
-        # schemas to get serialization all-the-way down via dump
-        myself["expectations"] = convert_to_json_serializable(myself["expectations"])
-        try:
-            myself["evaluation_parameters"] = convert_to_json_serializable(
-                myself["evaluation_parameters"]
-            )
-        except KeyError:
-            pass  # Allow evaluation parameters to be missing if empty
-        myself["meta"] = convert_to_json_serializable(myself["meta"])
-        return myself
-
-    def get_evaluation_parameter_dependencies(self):
-        dependencies = {}
-        for expectation in self.expectations:
-            t = expectation.get_evaluation_parameter_dependencies()
-            nested_update(dependencies, t)
-
-        dependencies = _deduplicate_evaluation_parameter_dependencies(dependencies)
-        return dependencies
-
-    def get_citations(self, sort=True, require_batch_kwargs=False):
-        citations = self.meta.get("citations", [])
-        if require_batch_kwargs:
-            citations = self._filter_citations(citations, "batch_kwargs")
-        if not sort:
-            return citations
-        return self._sort_citations(citations)
-
-    def get_table_expectations(self):
-        """Return a list of table expectations."""
-        return [
-            e
-            for e in self.expectations
-            if e.expectation_type.startswith("expect_table_")
-        ]
-
-    def get_column_expectations(self):
-        """Return a list of column map expectations."""
-        return [e for e in self.expectations if "column" in e.kwargs]
-
-    @staticmethod
-    def _filter_citations(citations, filter_key):
-        citations_with_bk = []
-        for citation in citations:
-            if filter_key in citation and citation.get(filter_key):
-                citations_with_bk.append(citation)
-        return citations_with_bk
-
-    @staticmethod
-    def _sort_citations(citations):
-        return sorted(citations, key=lambda x: x["citation_date"])
-
-    # CRUD methods #
-
-    def append_expectation(self, expectation_config):
-        """Appends an expectation.
-
-           Args:
-               expectation_config (ExpectationConfiguration): \
-                   The expectation to be added to the list.
-
-           Notes:
-               May want to add type-checking in the future.
-        """
-        self.expectations.append(expectation_config)
-
-    def remove_expectation(
-        self,
-        expectation_configuration: ExpectationConfiguration,
-        match_type: str = "domain",
-        remove_multiple_matches: bool = False,
-    ) -> List[ExpectationConfiguration]:
-        """
-
-        Args:
-            expectation_configuration: A potentially incomplete (partial) Expectation Configuration to match against for
-                for the removal of expectations.
-            match_type: This determines what kwargs to use when matching. Options are 'domain' to match based
-                on the data evaluated by that expectation, 'success' to match based on all configuration parameters
-                 that influence whether an expectation succeeds based on a given batch of data, and 'runtime' to match
-                 based on all configuration parameters
-            remove_multiple_matches: If True, will remove multiple matching expectations. If False, will raise a ValueError.
-        Returns: The list of deleted ExpectationConfigurations
-
-        Raises:
-            No match
-            More than 1 match, if remove_multiple_matches = False
-        """
-        found_expectation_indexes = self.find_expectation_indexes(
-            expectation_configuration, match_type
-        )
-        if len(found_expectation_indexes) < 1:
-            raise ValueError("No matching expectation was found.")
-
-        elif len(found_expectation_indexes) > 1:
-            if remove_multiple_matches:
-                removed_expectations = []
-                for index in sorted(found_expectation_indexes, reverse=True):
-                    removed_expectations.append(self.expectations.pop(index))
-                return removed_expectations
-            else:
-                raise ValueError(
-                    "More than one matching expectation was found. Specify more precise matching criteria,"
-                    "or set remove_multiple_matches=True"
-                )
-
-        else:
-            return [self.expectations.pop(found_expectation_indexes[0])]
-
-    def remove_all_expectations_of_type(
-        self, expectation_types: Union[List[str], str]
-    ) -> List[ExpectationConfiguration]:
-        if isinstance(expectation_types, str):
-            expectation_types = [expectation_types]
-        removed_expectations = [
-            expectation
-            for expectation in self.expectations
-            if expectation.expectation_type in expectation_types
-        ]
-        self.expectations = [
-            expectation
-            for expectation in self.expectations
-            if expectation.expectation_type not in expectation_types
-        ]
-
-        return removed_expectations
-
-    def find_expectation_indexes(
-        self,
-        expectation_configuration: ExpectationConfiguration,
-        match_type: str = "domain",
-    ) -> List[int]:
-        """
-
-        Args:
-            expectation_configuration: A potentially incomplete (partial) Expectation Configuration to match against to
-                find the index of any matching Expectation Configurations on the suite.
-            match_type: This determines what kwargs to use when matching. Options are 'domain' to match based
-                on the data evaluated by that expectation, 'success' to match based on all configuration parameters
-                 that influence whether an expectation succeeds based on a given batch of data, and 'runtime' to match
-                 based on all configuration parameters
-
-        Returns: A list of indexes of matching ExpectationConfiguration
-
-        Raises:
-            InvalidExpectationConfigurationError
-
-        """
-        if not isinstance(expectation_configuration, ExpectationConfiguration):
-            raise InvalidExpectationConfigurationError(
-                "Ensure that expectation configuration is valid."
-            )
-        match_indexes = []
-        for idx, expectation in enumerate(self.expectations):
-            if expectation.isEquivalentTo(expectation_configuration, match_type):
-                match_indexes.append(idx)
-
-        return match_indexes
-
-    def find_expectations(
-        self,
-        expectation_configuration: ExpectationConfiguration,
-        match_type: str = "domain",
-    ) -> List[ExpectationConfiguration]:
-        found_expectation_indexes = self.find_expectation_indexes(
-            expectation_configuration, match_type
-        )
-        if len(found_expectation_indexes) > 0:
-            return [
-                expectation
-                for idx, expectation in enumerate(self.expectations)
-                if idx in found_expectation_indexes
-            ]
-        else:
-            return []
-
-    def patch_expectation(
-        self,
-        expectation_configuration: ExpectationConfiguration,
-        op: str,
-        path: str,
-        value: Any,
-        match_type: str,
-    ) -> ExpectationConfiguration:
-        """
-
-       Args:
-            expectation_configuration: A potentially incomplete (partial) Expectation Configuration to match against to
-                find the expectation to patch.
-            op: A jsonpatch operation (one of 'add','update', or 'remove') (see http://jsonpatch.com/)
-            path: A jsonpatch path for the patch operation (see http://jsonpatch.com/)
-            value: The value to patch (see http://jsonpatch.com/)
-            match_type: The match type to use for find_expectation_index()
-
-       Returns: The patched ExpectationConfiguration
-
-       Raises:
-           No match
-           More than 1 match
-
-               """
-        found_expectation_indexes = self.find_expectation_indexes(
-            expectation_configuration, match_type
-        )
-
-        if len(found_expectation_indexes) < 1:
-            raise ValueError("No matching expectation was found.")
-        elif len(found_expectation_indexes) > 1:
-            raise ValueError(
-                "More than one matching expectation was found. Please be more specific with your search "
-                "criteria"
-            )
-
-        self.expectations[found_expectation_indexes[0]].patch(op, path, value)
-        return self.expectations[found_expectation_indexes[0]]
-
-    def add_expectation(
-        self,
-        expectation_configuration: ExpectationConfiguration,
-        match_type: str = "domain",
-        overwrite_existing: bool = True,
-    ) -> ExpectationConfiguration:
-        """
-
-        Args:
-            expectation_configuration: The ExpectationConfiguration to add or update
-            match_type: The criteria used to determine whether the Suite already has an ExpectationConfiguration
-                and so whether we should add or replace.
-            overwrite_existing: If the expectation already exists, this will overwrite if True and raise an error if
-                False.
-        Returns:
-            The ExpectationConfiguration to add or replace.
-        Raises:
-            More than one match
-            One match if overwrite_existing = False
-        """
-        found_expectation_indexes = self.find_expectation_indexes(
-            expectation_configuration, match_type
-        )
-
-        if len(found_expectation_indexes) > 1:
-            raise ValueError(
-                "More than one matching expectation was found. Please be more specific with your search "
-                "criteria"
-            )
-        elif len(found_expectation_indexes) == 1:
-            # Currently, we completely replace the expectation_configuration, but we could potentially use patch_expectation
-            # to update instead. We need to consider how to handle meta in that situation.
-            # patch_expectation = jsonpatch.make_patch(self.expectations[found_expectation_index] \
-            #   .kwargs, expectation_configuration.kwargs)
-            # patch_expectation.apply(self.expectations[found_expectation_index].kwargs, in_place=True)
-            if overwrite_existing:
-                self.expectations[
-                    found_expectation_indexes[0]
-                ] = expectation_configuration
-            else:
-                raise DataContextError(
-                    "A matching ExpectationConfiguration already exists. If you would like to overwrite this "
-                    "ExpectationConfiguration, set overwrite_existing=True"
-                )
-        else:
-            self.append_expectation(expectation_configuration)
-
-        return expectation_configuration
-
-
-class ExpectationSuiteSchema(Schema):
-    expectation_suite_name = fields.Str()
-    expectations = fields.List(fields.Nested(ExpectationConfigurationSchema))
-    evaluation_parameters = fields.Dict(allow_none=True)
-    data_asset_type = fields.Str(allow_none=True)
-    meta = fields.Dict()
-
-    # NOTE: 20191107 - JPC - we may want to remove clean_empty and update tests to require the other fields;
-    # doing so could also allow us not to have to make a copy of data in the pre_dump method.
-    def clean_empty(self, data):
-        if not hasattr(data, "evaluation_parameters"):
-            pass
-        elif len(data.evaluation_parameters) == 0:
-            del data.evaluation_parameters
-
-        if not hasattr(data, "meta"):
-            pass
-        elif data.meta is None or data.meta == []:
-            pass
-        elif len(data.meta) == 0:
-            del data.meta
-        return data
-
-    # noinspection PyUnusedLocal
-    @pre_dump
-    def prepare_dump(self, data, **kwargs):
-        data = deepcopy(data)
-        data.meta = convert_to_json_serializable(data.meta)
-        data = self.clean_empty(data)
-        return data
-
-    # noinspection PyUnusedLocal
-    @post_load
-    def make_expectation_suite(self, data, **kwargs):
-        return ExpectationSuite(**data)
-
-
-class ExpectationValidationResult:
-    def __init__(
-        self,
-        success=None,
-        expectation_config=None,
-        result=None,
-        meta=None,
-        exception_info=None,
-    ):
-        if result and not self.validate_result_dict(result):
-            raise InvalidCacheValueError(result)
-        self.success = success
-        self.expectation_config = expectation_config
-        # TODO: re-add
-        # assert_json_serializable(result, "result")
-        if result is None:
-            result = {}
-        self.result = result
-        if meta is None:
-            meta = {}
-        # We require meta information to be serializable, but do not convert until necessary
-        ensure_json_serializable(meta)
-        self.meta = meta
-        self.exception_info = exception_info
-
-    def __eq__(self, other):
-        """ExpectationValidationResult equality ignores instance identity, relying only on properties."""
-        # NOTE: JPC - 20200213 - need to spend some time thinking about whether we want to
-        # consistently allow dict as a comparison alternative in situations like these...
-        # if isinstance(other, dict):
-        #     try:
-        #         other = ExpectationValidationResult(**other)
-        #     except ValueError:
-        #         return NotImplemented
-        if not isinstance(other, self.__class__):
-            # Delegate comparison to the other instance's __eq__.
-            return NotImplemented
-        try:
-            return all(
-                (
-                    self.success == other.success,
-                    (
-                        self.expectation_config is None
-                        and other.expectation_config is None
-                    )
-                    or (
-                        self.expectation_config is not None
-                        and self.expectation_config.isEquivalentTo(
-                            other.expectation_config
-                        )
-                    ),
-                    # Result is a dictionary allowed to have nested dictionaries that are still of complex types (e.g.
-                    # numpy) consequently, series' comparison can persist. Wrapping in all() ensures comparision is
-                    # handled appropriately.
-                    (self.result is None and other.result is None)
-                    or (all(self.result) == all(other.result)),
-                    self.meta == other.meta,
-                    self.exception_info == other.exception_info,
-                )
-            )
-        except (ValueError, TypeError):
-            # if invalid comparisons are attempted, the objects are not equal.
-            return False
-
-    def __ne__(self, other):
-        # Negated implementation of '__eq__'. TODO the method should be deleted when it will coincide with __eq__.
-        # return not self == other
-        if not isinstance(other, self.__class__):
-            # Delegate comparison to the other instance's __ne__.
-            return NotImplemented
-        try:
-            return any(
-                (
-                    self.success != other.success,
-                    (
-                        self.expectation_config is None
-                        and other.expectation_config is not None
-                    )
-                    or (
-                        self.expectation_config is not None
-                        and not self.expectation_config.isEquivalentTo(
-                            other.expectation_config
-                        )
-                    ),
-                    # TODO should it be wrapped in all()/any()? Since it is the only difference to __eq__:
-                    (self.result is None and other.result is not None)
-                    or (self.result != other.result),
-                    self.meta != other.meta,
-                    self.exception_info != other.exception_info,
-                )
-            )
-        except (ValueError, TypeError):
-            # if invalid comparisons are attempted, the objects are not equal.
-            return True
-
-    def __repr__(self):
-        if in_jupyter_notebook():
-            json_dict = self.to_json_dict()
-            json_dict.pop("expectation_config")
-            return json.dumps(json_dict, indent=2)
-        return json.dumps(self.to_json_dict(), indent=2)
-
-    def __str__(self):
-        return json.dumps(self.to_json_dict(), indent=2)
-
-    def validate_result_dict(self, result):
-        if result.get("unexpected_count") and result["unexpected_count"] < 0:
-            return False
-        if result.get("unexpected_percent") and (
-            result["unexpected_percent"] < 0 or result["unexpected_percent"] > 100
-        ):
-            return False
-        if result.get("missing_percent") and (
-            result["missing_percent"] < 0 or result["missing_percent"] > 100
-        ):
-            return False
-        if result.get("unexpected_percent_nonmissing") and (
-            result["unexpected_percent_nonmissing"] < 0
-            or result["unexpected_percent_nonmissing"] > 100
-        ):
-            return False
-        if result.get("missing_count") and result["missing_count"] < 0:
-            return False
-        return True
-
-    def to_json_dict(self):
-        myself = expectationValidationResultSchema.dump(self)
-        # NOTE - JPC - 20191031: migrate to expectation-specific schemas that subclass result with properly-typed
-        # schemas to get serialization all-the-way down via dump
-        if "result" in myself:
-            myself["result"] = convert_to_json_serializable(myself["result"])
-        if "meta" in myself:
-            myself["meta"] = convert_to_json_serializable(myself["meta"])
-        if "exception_info" in myself:
-            myself["exception_info"] = convert_to_json_serializable(
-                myself["exception_info"]
-            )
-        return myself
-
-    def get_metric(self, metric_name, **kwargs):
-        if not self.expectation_config:
-            raise UnavailableMetricError(
-                "No ExpectationConfig found in this ExpectationValidationResult. Unable to "
-                "return a metric."
-            )
-
-        metric_name_parts = metric_name.split(".")
-        metric_kwargs_id = get_metric_kwargs_id(metric_name, kwargs)
-
-        if metric_name_parts[0] == self.expectation_config.expectation_type:
-            curr_metric_kwargs = get_metric_kwargs_id(
-                metric_name, self.expectation_config.kwargs
-            )
-            if metric_kwargs_id != curr_metric_kwargs:
-                raise UnavailableMetricError(
-                    "Requested metric_kwargs_id (%s) does not match the configuration of this "
-                    "ExpectationValidationResult (%s)."
-                    % (metric_kwargs_id or "None", curr_metric_kwargs or "None")
-                )
-            if len(metric_name_parts) < 2:
-                raise UnavailableMetricError(
-                    "Expectation-defined metrics must include a requested metric."
-                )
-            elif len(metric_name_parts) == 2:
-                if metric_name_parts[1] == "success":
-                    return self.success
-                else:
-                    raise UnavailableMetricError(
-                        "Metric name must have more than two parts for keys other than "
-                        "success."
-                    )
-            elif metric_name_parts[1] == "result":
-                try:
-                    if len(metric_name_parts) == 3:
-                        return self.result.get(metric_name_parts[2])
-                    elif metric_name_parts[2] == "details":
-                        return self.result["details"].get(metric_name_parts[3])
-                except KeyError:
-                    raise UnavailableMetricError(
-                        "Unable to get metric {} -- KeyError in "
-                        "ExpectationValidationResult.".format(metric_name)
-                    )
-        raise UnavailableMetricError("Unrecognized metric name {}".format(metric_name))
-
-
-class ExpectationValidationResultSchema(Schema):
-    success = fields.Bool()
-    expectation_config = fields.Nested(ExpectationConfigurationSchema)
-    result = fields.Dict()
-    meta = fields.Dict()
-    exception_info = fields.Dict()
-
-    # noinspection PyUnusedLocal
-    @pre_dump
-    def convert_result_to_serializable(self, data, **kwargs):
-        data = deepcopy(data)
-        data.result = convert_to_json_serializable(data.result)
-        return data
-
-    # # noinspection PyUnusedLocal
-    # @pre_dump
-    # def clean_empty(self, data, **kwargs):
-    #     # if not hasattr(data, 'meta'):
-    #     #     pass
-    #     # elif len(data.meta) == 0:
-    #     #     del data.meta
-    #     # return data
-    #     pass
-
-    # noinspection PyUnusedLocal
-    @post_load
-    def make_expectation_validation_result(self, data, **kwargs):
-        return ExpectationValidationResult(**data)
-
-
-class ExpectationSuiteValidationResult(DictDot):
-    def __init__(
-        self,
-        success=None,
-        results=None,
-        evaluation_parameters=None,
-        statistics=None,
-        meta=None,
-    ):
-        self.success = success
-        if results is None:
-            results = []
-        self.results = results
-        if evaluation_parameters is None:
-            evaluation_parameters = {}
-        self.evaluation_parameters = evaluation_parameters
-        if statistics is None:
-            statistics = {}
-        self.statistics = statistics
-        if meta is None:
-            meta = {}
-        ensure_json_serializable(
-            meta
-        )  # We require meta information to be serializable.
-        self.meta = meta
-        self._metrics = {}
-
-    def __eq__(self, other):
-        """ExpectationSuiteValidationResult equality ignores instance identity, relying only on properties."""
-        if not isinstance(other, self.__class__):
-            # Delegate comparison to the other instance's __eq__.
-            return NotImplemented
-        return all(
-            (
-                self.success == other.success,
-                self.results == other.results,
-                self.evaluation_parameters == other.evaluation_parameters,
-                self.statistics == other.statistics,
-                self.meta == other.meta,
-            )
-        )
-
-    def __repr__(self):
-        return json.dumps(self.to_json_dict(), indent=2)
-
-    def __str__(self):
-        return json.dumps(self.to_json_dict(), indent=2)
-
-    def to_json_dict(self):
-        myself = deepcopy(self)
-        # NOTE - JPC - 20191031: migrate to expectation-specific schemas that subclass result with properly-typed
-        # schemas to get serialization all-the-way down via dump
-        myself["evaluation_parameters"] = convert_to_json_serializable(
-            myself["evaluation_parameters"]
-        )
-        myself["statistics"] = convert_to_json_serializable(myself["statistics"])
-        myself["meta"] = convert_to_json_serializable(myself["meta"])
-        myself = expectationSuiteValidationResultSchema.dump(myself)
-        return myself
-
-    def get_metric(self, metric_name, **kwargs):
-        metric_name_parts = metric_name.split(".")
-        metric_kwargs_id = get_metric_kwargs_id(metric_name, kwargs)
-
-        metric_value = None
-        # Expose overall statistics
-        if metric_name_parts[0] == "statistics":
-            if len(metric_name_parts) == 2:
-                return self.statistics.get(metric_name_parts[1])
-            else:
-                raise UnavailableMetricError(
-                    "Unrecognized metric {}".format(metric_name)
-                )
-
-        # Expose expectation-defined metrics
-        elif metric_name_parts[0].lower().startswith("expect_"):
-            # Check our cache first
-            if (metric_name, metric_kwargs_id) in self._metrics:
-                return self._metrics[(metric_name, metric_kwargs_id)]
-            else:
-                for result in self.results:
-                    try:
-                        if (
-                            metric_name_parts[0]
-                            == result.expectation_config.expectation_type
-                        ):
-                            metric_value = result.get_metric(metric_name, **kwargs)
-                            break
-                    except UnavailableMetricError:
-                        pass
-                if metric_value is not None:
-                    self._metrics[(metric_name, metric_kwargs_id)] = metric_value
-                    return metric_value
-
-        raise UnavailableMetricError(
-            "Metric {} with metric_kwargs_id {} is not available.".format(
-                metric_name, metric_kwargs_id
-            )
-        )
-
-
-class ExpectationSuiteValidationResultSchema(Schema):
-    success = fields.Bool()
-    results = fields.List(fields.Nested(ExpectationValidationResultSchema))
-    evaluation_parameters = fields.Dict()
-    statistics = fields.Dict()
-    meta = fields.Dict(allow_none=True)
-
-    # noinspection PyUnusedLocal
-    @pre_dump
-    def prepare_dump(self, data, **kwargs):
-        data = deepcopy(data)
-        data.meta = convert_to_json_serializable(data.meta)
-        return data
-
-    # noinspection PyUnusedLocal
-    @post_load
-    def make_expectation_suite_validation_result(self, data, **kwargs):
-        return ExpectationSuiteValidationResult(**data)
-
-
-expectationConfigurationSchema = ExpectationConfigurationSchema()
-expectationSuiteSchema = ExpectationSuiteSchema()
-expectationValidationResultSchema = ExpectationValidationResultSchema()
-expectationSuiteValidationResultSchema = ExpectationSuiteValidationResultSchema()
-runIdentifierSchema = RunIdentifierSchema()
->>>>>>> 8421c503
+#             raise ValidationError("meta information must be json serializable.")