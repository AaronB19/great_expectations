# -*- coding: utf-8 -*-

import json
from string import Template as pTemplate
import datetime
from collections import OrderedDict
import os


from jinja2 import (
    ChoiceLoader,
    Environment,
    PackageLoader,
    FileSystemLoader,
    select_autoescape,
    contextfilter
)
import pypandoc

from great_expectations import __version__ as ge_version
from great_expectations.render.types import (
    RenderedDocumentContent,
    RenderedSectionContent,
    RenderedComponentContent,
<<<<<<< HEAD
    # RenderedComponentContentWrapper,
=======
>>>>>>> bbf14ef7
    RenderedContent)


class NoOpTemplate(object):
    def render(self, document):
        return document


class PrettyPrintTemplate(object):
    def render(self, document, indent=2):
        print(json.dumps(document, indent=indent))


# Abe 2019/06/26: This View should probably actually be called JinjaView or something similar.
# Down the road, I expect to wind up with class hierarchy along the lines of:
#   View > JinjaView > GEContentBlockJinjaView
class DefaultJinjaView(object):
    """
    Defines a method for converting a document to human-consumable form

    Dependencies
    ~~~~~~~~~~~~
    * Font Awesome 5.10.1
    * Bootstrap 4.3.1
    * jQuery 3.2.1
    * Vega 5.3.5
    * Vega-Lite 3.2.1
    * Vega-Embed 4.0.0

    """
    _template = NoOpTemplate

    def __init__(self, custom_styles_directory=None):
        self.custom_styles_directory = custom_styles_directory

    def render(self, document, template=None, **kwargs):
        self._validate_document(document)

        if template is None:
            template = self._template

        t = self._get_template(template)
        if isinstance(document, RenderedContent):
            document = document.to_json_dict()
        return t.render(document, **kwargs)

    def _get_template(self, template):
        if template is None:
            return NoOpTemplate

        templates_loader = PackageLoader(
            'great_expectations',
            'render/view/templates'
        )
        styles_loader = PackageLoader(
            'great_expectations',
            'render/view/static/styles'
        )

        loaders = [
            templates_loader,
            styles_loader
        ]

        if self.custom_styles_directory:
            loaders.append(FileSystemLoader(self.custom_styles_directory))

        env = Environment(
            loader=ChoiceLoader(loaders),
            autoescape=select_autoescape(['html', 'xml'])
        )
        env.filters['render_string_template'] = self.render_string_template
        env.filters['render_styling_from_string_template'] = self.render_styling_from_string_template
        env.filters['render_styling'] = self.render_styling
        env.filters['render_content_block'] = self.render_content_block
        env.filters['render_markdown'] = self.render_markdown
        env.globals['ge_version'] = ge_version

        template = env.get_template(template)
        template.globals['now'] = datetime.datetime.utcnow

        return template

    @contextfilter
    def render_content_block(self, context, content_block, index=None):
        if type(content_block) is str:
            return "<span>{content_block}</span>".format(content_block=content_block)
        elif content_block is None:
            return ""
        elif type(content_block) is list:
            # If the content_block item here is actually a list of content blocks then we want to recursively render
            rendered_block = ""
            for idx, content_block_el in enumerate(content_block):
                if (isinstance(content_block_el, RenderedComponentContent) or
                        isinstance(content_block_el, dict) and "content_block_type" in content_block_el):
                    rendered_block += self.render_content_block(context, content_block_el, idx)
                else:
                    rendered_block += "<span>" + str(content_block_el) + "</span>"
            return rendered_block
        elif not isinstance(content_block, dict):
            return content_block
        content_block_type = content_block.get("content_block_type")
        template = self._get_template(template="{content_block_type}.j2".format(content_block_type=content_block_type))
        return template.render(context, content_block=content_block, index=index)

    def render_styling(self, styling):
<<<<<<< HEAD
        
=======

>>>>>>> bbf14ef7
        """Adds styling information suitable for an html tag.

        Example styling block::

            styling = {
                "classes": ["alert", "alert-warning"],
                "attributes": {
                    "role": "alert",
                    "data-toggle": "popover",
                },
                "styles" : {
                    "padding" : "10px",
                    "border-radius" : "2px",
                }
            }

        The above block returns a string similar to::

            'class="alert alert-warning" role="alert" data-toggle="popover" style="padding: 10px; border-radius: 2px"'

        "classes", "attributes" and "styles" are all optional parameters.
        If they aren't present, they simply won't be rendered.

        Other dictionary keys are also allowed and ignored.
        """

        class_list = styling.get("classes", None)
        if class_list is None:
            class_str = ""
        else:
            if type(class_list) == str:
                raise TypeError("classes must be a list, not a string.")
            class_str = 'class="' + ' '.join(class_list) + '" '

        attribute_dict = styling.get("attributes", None)
        if attribute_dict is None:
            attribute_str = ""
        else:
            attribute_str = ""
            for k, v in attribute_dict.items():
                attribute_str += k + '="' + v + '" '

        style_dict = styling.get("styles", None)
        if style_dict is None:
            style_str = ""
        else:
            style_str = 'style="'
            style_str += " ".join([k + ':' + v + ';' for k, v in style_dict.items()])
            style_str += '" '

        styling_string = pTemplate('$classes$attributes$style').substitute({
            "classes": class_str,
            "attributes": attribute_str,
            "style": style_str,
        })

        return styling_string

    def render_styling_from_string_template(self, template):
        # NOTE: We should add some kind of type-checking to template
        """This method is a thin wrapper use to call `render_styling` from within jinja templates.
        """
        if not isinstance(template, (dict, OrderedDict)):
            return template

        if "styling" in template:
            return self.render_styling(template["styling"])

        else:
            return ""

<<<<<<< HEAD
    # TODO: Add test
=======
>>>>>>> bbf14ef7
    def render_markdown(self, markdown):
        try:
            return pypandoc.convert_text(markdown, format="md", to="html")
        except OSError:
            return markdown

    def render_string_template(self, template):
        # NOTE: Using this line for debugging. This should probably be logged...?
        # print(template)

        # NOTE: We should add some kind of type-checking to template
        if not isinstance(template, (dict, OrderedDict)):
            return template

        tag = template.get("tag", "span")
        template["template"] = template.get("template", "").replace("\n", "<br>")

        if "tooltip" in template:
            if template.get("styling", {}).get("classes"):
                classes = template.get("styling", {}).get("classes")
                classes.append("cooltip")
                template["styling"]["classes"] = classes
            elif template.get("styling"):
                template["styling"]["classes"] = ["cooltip"]
            else:
                template["styling"] = {
                    "classes": ["cooltip"]
                }

            tooltip_content = template["tooltip"]["content"]
            tooltip_content.replace("\n", "<br>")
            placement = template["tooltip"].get("placement", "top")
            base_template_string = """
                <{tag} $styling>
                    $template
                    <span class={placement}>
                        {tooltip_content}
                    </span>
                </{tag}>
            """.format(placement=placement, tooltip_content=tooltip_content, tag=tag)
        else:
            base_template_string = """
                <{tag} $styling>
                    $template
                </{tag}>
            """.format(tag=tag)

        if "styling" in template:
            params = template.get("params", {})

            # Apply default styling
            if "default" in template["styling"]:
                default_parameter_styling = template["styling"]["default"]
                default_param_tag = default_parameter_styling.get("tag", "span")
                base_param_template_string = "<{param_tag} $styling>$content</{param_tag}>".format(
                    param_tag=default_param_tag)

                for parameter in template["params"].keys():

                    # If this param has styling that over-rides the default, skip it here and get it in the next loop.
                    if "params" in template["styling"]:
                        if parameter in template["styling"]["params"]:
                            continue

                    params[parameter] = pTemplate(base_param_template_string).substitute({
                        "styling": self.render_styling(default_parameter_styling),
                        "content": params[parameter],
                    })

            # Apply param-specific styling
            if "params" in template["styling"]:
                # params = template["params"]
                for parameter, parameter_styling in template["styling"]["params"].items():
                    if parameter not in params:
                        continue
                    param_tag = parameter_styling.get("tag", "span")
                    param_template_string = "<{param_tag} $styling>$content</{param_tag}>".format(param_tag=param_tag)
                    params[parameter] = pTemplate(param_template_string).substitute({
                        "styling": self.render_styling(parameter_styling),
                        "content": params[parameter],
                    })

            string = pTemplate(
                pTemplate(base_template_string).substitute(
                    {"template": template["template"], "styling": self.render_styling(template.get("styling", {}))})
            ).substitute(params)
            return string

        return pTemplate(
            pTemplate(base_template_string).substitute(
                {"template": template.get("template", ""), "styling": self.render_styling(template.get("styling", {}))})
        ).substitute(template.get("params", {}))

    def _validate_document(self, document):
        raise NotImplementedError


class DefaultJinjaPageView(DefaultJinjaView):
    _template = "page.j2"

    def _validate_document(self, document):
        assert isinstance(document, RenderedDocumentContent)


class DefaultJinjaIndexPageView(DefaultJinjaPageView):
    _template = "index_page.j2"


class DefaultJinjaSectionView(DefaultJinjaView):
    _template = "section.j2"

    def _validate_document(self, document):
        assert isinstance(document["section"], dict)  # For now low-level views take dicts


class DefaultJinjaComponentView(DefaultJinjaView):
    _template = "component.j2"

    def _validate_document(self, document):
        assert isinstance(document["content_block"], dict)  # For now low-level views take dicts<|MERGE_RESOLUTION|>--- conflicted
+++ resolved
@@ -22,10 +22,6 @@
     RenderedDocumentContent,
     RenderedSectionContent,
     RenderedComponentContent,
-<<<<<<< HEAD
-    # RenderedComponentContentWrapper,
-=======
->>>>>>> bbf14ef7
     RenderedContent)
 
 
@@ -132,11 +128,7 @@
         return template.render(context, content_block=content_block, index=index)
 
     def render_styling(self, styling):
-<<<<<<< HEAD
-        
-=======
-
->>>>>>> bbf14ef7
+
         """Adds styling information suitable for an html tag.
 
         Example styling block::
@@ -208,10 +200,6 @@
         else:
             return ""
 
-<<<<<<< HEAD
-    # TODO: Add test
-=======
->>>>>>> bbf14ef7
     def render_markdown(self, markdown):
         try:
             return pypandoc.convert_text(markdown, format="md", to="html")
