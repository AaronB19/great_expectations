--- conflicted
+++ resolved
@@ -129,11 +129,7 @@
                     "batch_identifier": cls._render_batch_id_cell(
                         dict_.get("batch_identifier"),
                         dict_.get("batch_kwargs"),
-<<<<<<< HEAD
-                        dict_.get("batch_spec")
-=======
                         dict_.get("batch_spec"),
->>>>>>> 8e4262f9
                     ),
                     "_batch_identifier_sort": dict_.get("batch_identifier"),
                     "profiler_name": dict_.get("expectation_suite_name").split(".")[-1],
@@ -231,11 +227,7 @@
                     "batch_identifier": cls._render_batch_id_cell(
                         dict_.get("batch_identifier"),
                         dict_.get("batch_kwargs"),
-<<<<<<< HEAD
-                        dict_.get("batch_spec")
-=======
                         dict_.get("batch_spec"),
->>>>>>> 8e4262f9
                     ),
                     "_batch_identifier_sort": dict_.get("batch_identifier"),
                     "expectation_suite_name": cls._render_expectation_suite_cell(
