--- conflicted
+++ resolved
@@ -3,10 +3,7 @@
 from .actions import (
     MicrosoftTeamsNotificationAction,
     NoOpAction,
-<<<<<<< HEAD
-=======
     OpsgenieAlertAction,
->>>>>>> ec6729ed
     PagerdutyAlertAction,
     SlackNotificationAction,
     StoreEvaluationParametersAction,
