--- conflicted
+++ resolved
@@ -31,7 +31,49 @@
             return "Slack notification succeeded."
 
 
-<<<<<<< HEAD
+def send_opsgenie_alert(query, suite_name, settings):
+    """Creates an alert in Opsgenie."""
+    if settings["region"] != None:
+        url = "https://api.{region}.opsgenie.com/v2/alerts".format(
+            region=settings["region"]
+        )  # accomodate for Europeans
+    else:
+        url = "https://api.opsgenie.com/v2/alerts"
+
+    headers = {
+        "Authorization": "GenieKey {api_key}".format(api_key=settings["api_key"])
+    }
+    payload = {
+        "message": "Great Expectations suite {suite_name} failed".format(
+            suite_name=suite_name
+        ),
+        "description": query,
+        "priority": settings["priority"],  # allow this to be modified in settings
+    }
+
+    session = requests.Session()
+
+    try:
+        response = session.post(url, headers=headers, json=payload)
+    except requests.ConnectionError:
+        logger.warning("Failed to connect to Opsgenie")
+    except Exception as e:
+        logger.error(str(e))
+    else:
+        if response.status_code != 202:
+            logger.warning(
+                "Request to Opsgenie API at {url} "
+                "returned error {status_code}: {text}".format(
+                    url=url,
+                    status_code=response.status_code,
+                    text=response.text,
+                )
+            )
+        else:
+            return "success"
+    return "error"
+
+
 def send_microsoft_teams_notifications(query, microsoft_teams_webhook):
     session = requests.Session()
 
@@ -69,7 +111,9 @@
         logger.warning(
             "Failed to connect to {target_platform} webhook at {url} "
             "after {max_retries} retries.".format(
-                url=webhook, max_retries=10, target_platform=target_platform,
+                url=webhook,
+                max_retries=10,
+                target_platform=target_platform,
             )
         )
     except Exception as e:
@@ -82,50 +126,10 @@
                     url=webhook,
                     status_code=response.status_code,
                     target_platform=target_platform,
-=======
-def send_opsgenie_alert(query, suite_name, settings):
-    """Creates an alert in Opsgenie."""
-    if settings["region"] != None:
-        url = "https://api.{region}.opsgenie.com/v2/alerts".format(
-            region=settings["region"]
-        )  # accomodate for Europeans
-    else:
-        url = "https://api.opsgenie.com/v2/alerts"
-
-    headers = {
-        "Authorization": "GenieKey {api_key}".format(api_key=settings["api_key"])
-    }
-    payload = {
-        "message": "Great Expectations suite {suite_name} failed".format(
-            suite_name=suite_name
-        ),
-        "description": query,
-        "priority": settings["priority"],  # allow this to be modified in settings
-    }
-
-    session = requests.Session()
-
-    try:
-        response = session.post(url, headers=headers, json=payload)
-    except requests.ConnectionError:
-        logger.warning("Failed to connect to Opsgenie")
-    except Exception as e:
-        logger.error(str(e))
-    else:
-        if response.status_code != 202:
-            logger.warning(
-                "Request to Opsgenie API at {url} "
-                "returned error {status_code}: {text}".format(
-                    url=url,
-                    status_code=response.status_code,
->>>>>>> ec6729ed
                     text=response.text,
                 )
             )
         else:
-<<<<<<< HEAD
-            return "{target_platform} notification succeeded.".format(target_platform=target_platform)
-=======
-            return "success"
-    return "error"
->>>>>>> ec6729ed
+            return "{target_platform} notification succeeded.".format(
+                target_platform=target_platform
+            )