--- conflicted
+++ resolved
@@ -309,7 +309,6 @@
         self.discard_subset_failing_expectations = kwargs.get(
             'discard_subset_failing_expectations', False)
 
-<<<<<<< HEAD
     ### Helper Implementations ###
     def _save_dataset(self, dataset_store):
         if isinstance(dataset_store, io.BufferedIOBase):
@@ -320,10 +319,7 @@
             logger.info("Storing to s3")
             dataset_store.put(Body=self.to_csv().encode('utf-8'))
 
-    def _get_row_count(self):
-=======
     def get_row_count(self):
->>>>>>> 8b2ee30a
         return self.shape[0]
 
     def get_table_columns(self):
