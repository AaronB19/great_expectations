from __future__ import division

import inspect
import json
import re
from datetime import datetime
from functools import wraps
import jsonschema
import sys

if sys.version_info.major == 2:  # If python 2
    from itertools import izip_longest as zip_longest
elif sys.version_info.major == 3:  # If python 3
    from itertools import zip_longest

from numbers import Number

import numpy as np
import pandas as pd
from dateutil.parser import parse
from scipy import stats
from six import PY3, integer_types, string_types

from .base import Dataset
from .util import DocInherit, \
    is_valid_partition_object, is_valid_categorical_partition_object, is_valid_continuous_partition_object, \
    _scipy_distribution_positional_args_from_dict, validate_distribution_parameters,\
    parse_result_format


class MetaPandasDataset(Dataset):
    """MetaPandasDataset is a thin layer between Dataset and PandasDataset.

    This two-layer inheritance is required to make @classmethod decorators work.

    Practically speaking, that means that MetaPandasDataset implements \
    expectation decorators, like `column_map_expectation` and `column_aggregate_expectation`, \
    and PandasDataset implements the expectation methods themselves.
    """

    def __init__(self, *args, **kwargs):
        super(MetaPandasDataset, self).__init__(*args, **kwargs)

    @classmethod
    def column_map_expectation(cls, func):
        """Constructs an expectation using column-map semantics.


        The MetaPandasDataset implementation replaces the "column" parameter supplied by the user with a pandas Series
        object containing the actual column from the relevant pandas dataframe. This simplifies the implementing expectation
        logic while preserving the standard Dataset signature and expected behavior.

        See :func:`column_map_expectation <great_expectations.Dataset.base.Dataset.column_map_expectation>` \
        for full documentation of this function.
        """
        if PY3:
            argspec = inspect.getfullargspec(func)[0][1:]
        else:
            argspec = inspect.getargspec(func)[0][1:]

        @cls.expectation(argspec)
        @wraps(func)
        def inner_wrapper(self, column, mostly=None, result_format=None, *args, **kwargs):

            if result_format is None:
                result_format = self.default_expectation_args["result_format"]

            result_format = parse_result_format(result_format)

            # FIXME temporary fix for missing/ignored value
            ignore_values = [None, np.nan]
            if func.__name__ in ['expect_column_values_to_not_be_null', 'expect_column_values_to_be_null']:
                ignore_values = []

            series = self[column]

            # FIXME rename to mapped_ignore_values?
            if len(ignore_values) == 0:
                boolean_mapped_null_values = np.array(
                    [False for value in series])
            else:
                boolean_mapped_null_values = np.array([True if (value in ignore_values) or (pd.isnull(value)) else False
                                                       for value in series])

            element_count = int(len(series))

            # FIXME rename nonnull to non_ignored?
            nonnull_values = series[boolean_mapped_null_values == False]
            nonnull_count = int((boolean_mapped_null_values == False).sum())

            boolean_mapped_success_values = func(
                self, nonnull_values, *args, **kwargs)
            success_count = np.count_nonzero(boolean_mapped_success_values)

            unexpected_list = list(
                nonnull_values[boolean_mapped_success_values == False])
            unexpected_index_list = list(
                nonnull_values[boolean_mapped_success_values == False].index)

            success, percent_success = self._calc_map_expectation_success(
                success_count, nonnull_count, mostly)

            return_obj = self._format_column_map_output(
                result_format, success,
                element_count, nonnull_count,
                unexpected_list, unexpected_index_list
            )

            # FIXME Temp fix for result format
            if func.__name__ in ['expect_column_values_to_not_be_null', 'expect_column_values_to_be_null']:
                del return_obj['result']['unexpected_percent_nonmissing']
                try:
                    del return_obj['result']['partial_unexpected_counts']
                except KeyError:
                    pass

            return return_obj

        inner_wrapper.__name__ = func.__name__
        inner_wrapper.__doc__ = func.__doc__

        return inner_wrapper

    @classmethod
    def column_pair_map_expectation(cls, func):
        """
        The column_pair_map_expectation decorator handles boilerplate issues surrounding the common pattern of evaluating
        truthiness of some condition on a per row basis across a pair of columns.
        """
        if PY3:
            argspec = inspect.getfullargspec(func)[0][1:]
        else:
            argspec = inspect.getargspec(func)[0][1:]

        @cls.expectation(argspec)
        @wraps(func)
        def inner_wrapper(self, column_A, column_B, mostly=None, ignore_row_if="both_values_are_missing", result_format=None, *args, **kwargs):

            if result_format is None:
                result_format = self.default_expectation_args["result_format"]

            series_A = self[column_A]
            series_B = self[column_B]

            if ignore_row_if == "both_values_are_missing":
                boolean_mapped_null_values = series_A.isnull() & series_B.isnull()
            elif ignore_row_if == "either_value_is_missing":
                boolean_mapped_null_values = series_A.isnull() | series_B.isnull()
            elif ignore_row_if == "never":
                boolean_mapped_null_values = series_A.map(lambda x: False)
            else:
                raise ValueError(
                    "Unknown value of ignore_row_if: %s", (ignore_row_if,))

            assert len(series_A) == len(
                series_B), "Series A and B must be the same length"

            # This next bit only works if series_A and _B are the same length
            element_count = int(len(series_A))
            nonnull_count = (boolean_mapped_null_values == False).sum()

            nonnull_values_A = series_A[boolean_mapped_null_values == False]
            nonnull_values_B = series_B[boolean_mapped_null_values == False]
            nonnull_values = [value_pair for value_pair in zip(
                list(nonnull_values_A),
                list(nonnull_values_B)
            )]

            boolean_mapped_success_values = func(
                self, nonnull_values_A, nonnull_values_B, *args, **kwargs)
            success_count = boolean_mapped_success_values.sum()

            unexpected_list = [value_pair for value_pair in zip(
                list(series_A[(boolean_mapped_success_values == False) & (
                    boolean_mapped_null_values == False)]),
                list(series_B[(boolean_mapped_success_values == False) & (
                    boolean_mapped_null_values == False)])
            )]
            unexpected_index_list = list(series_A[(boolean_mapped_success_values == False) & (
                boolean_mapped_null_values == False)].index)

            success, percent_success = self._calc_map_expectation_success(
                success_count, nonnull_count, mostly)

            return_obj = self._format_column_map_output(
                result_format, success,
                element_count, nonnull_count,
                unexpected_list, unexpected_index_list
            )

            return return_obj

        inner_wrapper.__name__ = func.__name__
        inner_wrapper.__doc__ = func.__doc__
        return inner_wrapper

    @classmethod
    def column_aggregate_expectation(cls, func):
        """Constructs an expectation using column-aggregate semantics.

        The MetaPandasDataset implementation replaces the "column" parameter supplied by the user with a pandas
        Series object containing the actual column from the relevant pandas dataframe. This simplifies the implementing
        expectation logic while preserving the standard Dataset signature and expected behavior.

        See :func:`column_aggregate_expectation <great_expectations.Dataset.base.Dataset.column_aggregate_expectation>` \
        for full documentation of this function.
        """
        if PY3:
            argspec = inspect.getfullargspec(func)[0][1:]
        else:
            argspec = inspect.getargspec(func)[0][1:]

        @cls.expectation(argspec)
        @wraps(func)
        def inner_wrapper(self, column, result_format=None, *args, **kwargs):

            if result_format is None:
                result_format = self.default_expectation_args["result_format"]

            series = self[column]
            null_indexes = series.isnull()

            element_count = int(len(series))
            nonnull_values = series[null_indexes == False]
            # Simplify this expression because the old version fails under pandas 0.21 (but only that version)
            # nonnull_count = int((null_indexes == False).sum())
            nonnull_count = len(nonnull_values)
            null_count = element_count - nonnull_count

            evaluation_result = func(self, nonnull_values, *args, **kwargs)

            if 'success' not in evaluation_result:
                raise ValueError(
                    "Column aggregate expectation failed to return required information: success")

            if ('result' not in evaluation_result) or ('observed_value' not in evaluation_result['result']):
                raise ValueError(
                    "Column aggregate expectation failed to return required information: observed_value")

            # Retain support for string-only output formats:
            result_format = parse_result_format(result_format)

            return_obj = {
                'success': bool(evaluation_result['success'])
            }

            if result_format['result_format'] == 'BOOLEAN_ONLY':
                return return_obj

            return_obj['result'] = {
                'observed_value': evaluation_result['result']['observed_value'],
                "element_count": element_count,
                "missing_count": null_count,
                "missing_percent": null_count * 1.0 / element_count if element_count > 0 else None
            }

            if result_format['result_format'] == 'BASIC':
                return return_obj

            if 'details' in evaluation_result['result']:
                return_obj['result']['details'] = evaluation_result['result']['details']

            if result_format['result_format'] in ["SUMMARY", "COMPLETE"]:
                return return_obj

            raise ValueError("Unknown result_format %s." %
                             (result_format['result_format'],))

        return inner_wrapper


class PandasDataset(MetaPandasDataset, pd.DataFrame):
    """
    PandasDataset instantiates the great_expectations Expectations API as a subclass of a pandas.DataFrame.

    For the full API reference, please see :func:`Dataset <great_expectations.Dataset.base.Dataset>`

    Notes:
        1. Samples and Subsets of PandaDataSet have ALL the expectations of the original \
           data frame unless the user specifies the ``discard_subset_failing_expectations = True`` \
           property on the original data frame.
        2. Concatenations, joins, and merges of PandaDataSets contain NO expectations (since no autoinspection
           is performed by default).
    """

    # We may want to expand or alter support for subclassing dataframes in the future:
    # See http://pandas.pydata.org/pandas-docs/stable/extending.html#extending-subclassing-pandas

    @property
    def _constructor(self):
        return self.__class__

    def __finalize__(self, other, method=None, **kwargs):
        if isinstance(other, PandasDataset):
            self._initialize_expectations(other.get_expectations_config(
                discard_failed_expectations=False,
                discard_result_format_kwargs=False,
                discard_include_configs_kwargs=False,
                discard_catch_exceptions_kwargs=False))
            # If other was coerced to be a PandasDataset (e.g. via _constructor call during self.copy() operation)
            # then it may not have discard_subset_failing_expectations set. Default to self value
            self.discard_subset_failing_expectations = getattr(other, "discard_subset_failing_expectations",
                                                               self.discard_subset_failing_expectations)
            if self.discard_subset_failing_expectations:
                self.discard_failing_expectations()
        super(PandasDataset, self).__finalize__(other, method, **kwargs)
        return self

    def __init__(self, *args, **kwargs):
        super(PandasDataset, self).__init__(*args, **kwargs)
        self.discard_subset_failing_expectations = kwargs.get(
            'discard_subset_failing_expectations', False)

    ### Expectation methods ###
    @DocInherit
    @Dataset.expectation(['column'])
    def expect_column_to_exist(
            self, column, column_index=None, result_format=None, include_config=False,
            catch_exceptions=None, meta=None
    ):

        if column in self:
            return {
                "success": (column_index is None) or (self.columns.get_loc(column) == column_index)
            }

        else:
            return {
                "success": False
            }

    @DocInherit
    @Dataset.expectation(['column_list'])
    def expect_table_columns_to_match_ordered_list(self, column_list,
<<<<<<< HEAD
                               result_format=None, include_config=False, catch_exceptions=None, meta=None):
        """
        Checks if observed columns are in the expected order. The expectations will fail if columns are out of expected
        order, columns are missing, or additional columns are present. On failure, details are provided on the location
        of the unexpected column(s).
        """
=======
                                                   result_format=None, include_config=False, catch_exceptions=None, meta=None):

>>>>>>> 03553dfe
        if list(self.columns) == list(column_list):
            return {
                "success": True
            }
        else:
            # In the case of differing column lengths between the defined expectation and the observed column set, the
            # max is determined to generate the column_index.
            number_of_columns = max(len(column_list), len(self.columns))
            column_index = range(number_of_columns)

            # Create a list of the mismatched details
            compared_lists = list(zip_longest(column_index, list(column_list), list(self.columns)))
            mismatched = [{"Expected Column Position": i,
                           "Expected": k,
                           "Found": v} for i, k, v in compared_lists if k != v]
            return {
                "success": False,
                "details": {"mismatched": mismatched}
            }

    @DocInherit
    @Dataset.expectation(['min_value', 'max_value'])
    def expect_table_row_count_to_be_between(self,
                                             min_value=0,
                                             max_value=None,
                                             result_format=None, include_config=False, catch_exceptions=None, meta=None
                                             ):
        # Assert that min_value and max_value are integers
        try:
            if min_value is not None:
                float(min_value).is_integer()

            if max_value is not None:
                float(max_value).is_integer()

        except ValueError:
            raise ValueError("min_value and max_value must be integers")

        row_count = self.shape[0]

        if min_value != None and max_value != None:
            outcome = row_count >= min_value and row_count <= max_value

        elif min_value == None and max_value != None:
            outcome = row_count <= max_value

        elif min_value != None and max_value == None:
            outcome = row_count >= min_value

        return {
            'success': outcome,
            'result': {
                'observed_value': row_count
            }
        }

    @DocInherit
    @Dataset.expectation(['value'])
    def expect_table_row_count_to_equal(self,
                                        value,
                                        result_format=None, include_config=False, catch_exceptions=None, meta=None
                                        ):
        try:
            if value is not None:
                float(value).is_integer()

        except ValueError:
            raise ValueError("value must be an integer")

        if value is None:
            raise ValueError("value must be provided")

        if self.shape[0] == value:
            outcome = True
        else:
            outcome = False

        return {
            'success': outcome,
            'result': {
                'observed_value': self.shape[0]
            }
        }

    @DocInherit
    @MetaPandasDataset.column_map_expectation
    def expect_column_values_to_be_unique(self, column,
                                          mostly=None,
                                          result_format=None, include_config=False, catch_exceptions=None, meta=None):
        dupes = set(column[column.duplicated()])
        return column.map(lambda x: x not in dupes)

    # @Dataset.expectation(['column', 'mostly', 'result_format'])
    @DocInherit
    @MetaPandasDataset.column_map_expectation
    def expect_column_values_to_not_be_null(self, column,
                                            mostly=None,
                                            result_format=None, include_config=False, catch_exceptions=None, meta=None, include_nulls=True):

        return column.map(lambda x: x is not None and not pd.isnull(x))

    @DocInherit
    @MetaPandasDataset.column_map_expectation
    def expect_column_values_to_be_null(self, column,
                                        mostly=None,
                                        result_format=None, include_config=False, catch_exceptions=None, meta=None):

        return column.map(lambda x: x is None or pd.isnull(x))

    @DocInherit
    @MetaPandasDataset.column_map_expectation
    def expect_column_values_to_be_of_type(self, column, type_,
                                           mostly=None,
                                           result_format=None, include_config=False, catch_exceptions=None, meta=None):

        # Target Datasource {numpy, python} was removed in favor of a simpler type mapping
        type_map = {
            "null": [type(None), np.nan],
            "boolean": [bool, np.bool_],
            "int": [int, np.int64] + list(integer_types),
            "long": [int, np.longdouble] + list(integer_types),
            "float": [float, np.float_],
            "double": [float, np.longdouble],
            "bytes": [bytes, np.bytes_],
            "string": [string_types, np.string_]
        }

        target_type = type_map[type_]

        return column.map(lambda x: isinstance(x, tuple(target_type)))

    @DocInherit
    @MetaPandasDataset.column_map_expectation
    def expect_column_values_to_be_in_type_list(self, column, type_list,
                                                mostly=None,
                                                result_format=None, include_config=False, catch_exceptions=None, meta=None):
        # Target Datasource {numpy, python} was removed in favor of a simpler type mapping
        type_map = {
            "null": [type(None), np.nan],
            "boolean": [bool, np.bool_],
            "int": [int, np.int64] + list(integer_types),
            "long": [int, np.longdouble] + list(integer_types),
            "float": [float, np.float_],
            "double": [float, np.longdouble],
            "bytes": [bytes, np.bytes_],
            "string": [string_types, np.string_]
        }

        # Build one type list with each specified type list from type_map
        target_type_list = list()
        for type_ in type_list:
            target_type_list += type_map[type_]

        return column.map(lambda x: isinstance(x, tuple(target_type_list)))

    @DocInherit
    @MetaPandasDataset.column_map_expectation
    def expect_column_values_to_be_in_set(self, column, value_set,
                                          mostly=None,
                                          result_format=None, include_config=False, catch_exceptions=None, meta=None):
        return column.map(lambda x: x in value_set)

    @DocInherit
    @MetaPandasDataset.column_map_expectation
    def expect_column_values_to_not_be_in_set(self, column, value_set,
                                              mostly=None,
                                              result_format=None, include_config=False, catch_exceptions=None, meta=None):
        return column.map(lambda x: x not in value_set)

    @DocInherit
    @MetaPandasDataset.column_map_expectation
    def expect_column_values_to_be_between(self,
                                           column,
                                           min_value=None, max_value=None,
                                           parse_strings_as_datetimes=None,
                                           allow_cross_type_comparisons=None,
                                           mostly=None,
                                           result_format=None, include_config=False, catch_exceptions=None, meta=None
                                           ):
        if min_value is None and max_value is None:
            raise ValueError("min_value and max_value cannot both be None")

        if parse_strings_as_datetimes:
            if min_value:
                min_value = parse(min_value)

            if max_value:
                max_value = parse(max_value)

            temp_column = column.map(parse)

        else:
            temp_column = column

        if min_value != None and max_value != None and min_value > max_value:
            raise ValueError("min_value cannot be greater than max_value")

        def is_between(val):
            # TODO Might be worth explicitly defining comparisons between types (for example, between strings and ints).
            # Ensure types can be compared since some types in Python 3 cannot be logically compared.
            # print type(val), type(min_value), type(max_value), val, min_value, max_value

            if type(val) == None:
                return False
            else:
                if min_value != None and max_value != None:
                    if allow_cross_type_comparisons:
                        try:
                            return (min_value <= val) and (val <= max_value)
                        except TypeError:
                            return False

                    else:
                        if (isinstance(val, string_types) != isinstance(min_value, string_types)) or (isinstance(val, string_types) != isinstance(max_value, string_types)):
                            raise TypeError(
                                "Column values, min_value, and max_value must either be None or of the same type.")

                        return (min_value <= val) and (val <= max_value)

                elif min_value == None and max_value != None:
                    if allow_cross_type_comparisons:
                        try:
                            return val <= max_value
                        except TypeError:
                            return False

                    else:
                        if isinstance(val, string_types) != isinstance(max_value, string_types):
                            raise TypeError(
                                "Column values, min_value, and max_value must either be None or of the same type.")

                        return val <= max_value

                elif min_value != None and max_value == None:
                    if allow_cross_type_comparisons:
                        try:
                            return min_value <= val
                        except TypeError:
                            return False

                    else:
                        if isinstance(val, string_types) != isinstance(min_value, string_types):
                            raise TypeError(
                                "Column values, min_value, and max_value must either be None or of the same type.")

                        return min_value <= val

                else:
                    return False

        return temp_column.map(is_between)

    @DocInherit
    @MetaPandasDataset.column_map_expectation
    def expect_column_values_to_be_increasing(self, column, strictly=None, parse_strings_as_datetimes=None,
                                              mostly=None,
                                              result_format=None, include_config=False, catch_exceptions=None, meta=None):
        if parse_strings_as_datetimes:
            temp_column = column.map(parse)

            col_diff = temp_column.diff()

            # The first element is null, so it gets a bye and is always treated as True
            col_diff[0] = pd.Timedelta(1)

            if strictly:
                return col_diff > pd.Timedelta(0)
            else:
                return col_diff >= pd.Timedelta(0)

        else:
            col_diff = column.diff()
            # The first element is null, so it gets a bye and is always treated as True
            col_diff[col_diff.isnull()] = 1

            if strictly:
                return col_diff > 0
            else:
                return col_diff >= 0

    @DocInherit
    @MetaPandasDataset.column_map_expectation
    def expect_column_values_to_be_decreasing(self, column, strictly=None, parse_strings_as_datetimes=None,
                                              mostly=None,
                                              result_format=None, include_config=False, catch_exceptions=None, meta=None):
        if parse_strings_as_datetimes:
            temp_column = column.map(parse)

            col_diff = temp_column.diff()

            # The first element is null, so it gets a bye and is always treated as True
            col_diff[0] = pd.Timedelta(-1)

            if strictly:
                return col_diff < pd.Timedelta(0)
            else:
                return col_diff <= pd.Timedelta(0)

        else:
            col_diff = column.diff()
            # The first element is null, so it gets a bye and is always treated as True
            col_diff[col_diff.isnull()] = -1

            if strictly:
                return col_diff < 0
            else:
                return col_diff <= 0

    @DocInherit
    @MetaPandasDataset.column_map_expectation
    def expect_column_value_lengths_to_be_between(self, column, min_value=None, max_value=None,
                                                  mostly=None,
                                                  result_format=None, include_config=False, catch_exceptions=None, meta=None):

        if min_value is None and max_value is None:
            raise ValueError("min_value and max_value cannot both be None")

        # Assert that min_value and max_value are integers
        try:
            if min_value is not None and not float(min_value).is_integer():
                raise ValueError("min_value and max_value must be integers")

            if max_value is not None and not float(max_value).is_integer():
                raise ValueError("min_value and max_value must be integers")

        except ValueError:
            raise ValueError("min_value and max_value must be integers")

        def length_is_between(val):
            if min_value != None and max_value != None:
                return len(val) >= min_value and len(val) <= max_value

            elif min_value == None and max_value != None:
                return len(val) <= max_value

            elif min_value != None and max_value == None:
                return len(val) >= min_value

            else:
                return False

        return column.map(length_is_between)

    @DocInherit
    @MetaPandasDataset.column_map_expectation
    def expect_column_value_lengths_to_equal(self, column, value,
                                             mostly=None,
                                             result_format=None, include_config=False, catch_exceptions=None, meta=None):
        return column.map(lambda x: len(x) == value)

    @DocInherit
    @MetaPandasDataset.column_map_expectation
    def expect_column_values_to_match_regex(self, column, regex,
                                            mostly=None,
                                            result_format=None, include_config=False, catch_exceptions=None, meta=None):
        return column.map(
            lambda x: re.findall(regex, str(x)) != []
        )

    @DocInherit
    @MetaPandasDataset.column_map_expectation
    def expect_column_values_to_not_match_regex(self, column, regex,
                                                mostly=None,
                                                result_format=None, include_config=False, catch_exceptions=None, meta=None):
        return column.map(lambda x: re.findall(regex, str(x)) == [])

    @DocInherit
    @MetaPandasDataset.column_map_expectation
    def expect_column_values_to_match_regex_list(self, column, regex_list, match_on="any",
                                                 mostly=None,
                                                 result_format=None, include_config=False, catch_exceptions=None, meta=None):

        if match_on == "any":

            def match_in_list(val):
                if any(re.findall(regex, str(val)) for regex in regex_list):
                    return True
                else:
                    return False

        elif match_on == "all":

            def match_in_list(val):
                if all(re.findall(regex, str(val)) for regex in regex_list):
                    return True
                else:
                    return False

        return column.map(match_in_list)

    @DocInherit
    @MetaPandasDataset.column_map_expectation
    def expect_column_values_to_not_match_regex_list(self, column, regex_list,
                                                     mostly=None,
                                                     result_format=None, include_config=False, catch_exceptions=None, meta=None):
        return column.map(
            lambda x: not any([re.findall(regex, str(x))
                               for regex in regex_list])
        )

    @DocInherit
    @MetaPandasDataset.column_map_expectation
    def expect_column_values_to_match_strftime_format(self, column, strftime_format,
                                                      mostly=None,
                                                      result_format=None, include_config=False, catch_exceptions=None,
                                                      meta=None):
        # Below is a simple validation that the provided format can both format and parse a datetime object.
        # %D is an example of a format that can format but not parse, e.g.
        try:
            datetime.strptime(datetime.strftime(
                datetime.now(), strftime_format), strftime_format)
        except ValueError as e:
            raise ValueError(
                "Unable to use provided strftime_format. " + e.message)

        def is_parseable_by_format(val):
            try:
                datetime.strptime(val, strftime_format)
                return True
            except TypeError as e:
                raise TypeError("Values passed to expect_column_values_to_match_strftime_format must be of type string.\nIf you want to validate a column of dates or timestamps, please call the expectation before converting from string format.")

            except ValueError as e:
                return False

        return column.map(is_parseable_by_format)

    @DocInherit
    @MetaPandasDataset.column_map_expectation
    def expect_column_values_to_be_dateutil_parseable(self, column,
                                                      mostly=None,
                                                      result_format=None, include_config=False, catch_exceptions=None, meta=None):
        def is_parseable(val):
            try:
                if type(val) != str:
                    raise TypeError(
                        "Values passed to expect_column_values_to_be_dateutil_parseable must be of type string.\nIf you want to validate a column of dates or timestamps, please call the expectation before converting from string format.")

                parse(val)
                return True

            except (ValueError, OverflowError):
                return False

        return column.map(is_parseable)

    @DocInherit
    @MetaPandasDataset.column_map_expectation
    def expect_column_values_to_be_json_parseable(self, column,
                                                  mostly=None,
                                                  result_format=None, include_config=False, catch_exceptions=None, meta=None):
        def is_json(val):
            try:
                json.loads(val)
                return True
            except:
                return False

        return column.map(is_json)

    @DocInherit
    @MetaPandasDataset.column_map_expectation
    def expect_column_values_to_match_json_schema(self, column, json_schema,
                                                  mostly=None,
                                                  result_format=None, include_config=False, catch_exceptions=None, meta=None):
        def matches_json_schema(val):
            try:
                val_json = json.loads(val)
                jsonschema.validate(val_json, json_schema)
                # jsonschema.validate raises an error if validation fails.
                # So if we make it this far, we know that the validation succeeded.
                return True
            except:
                return False

        return column.map(matches_json_schema)

    @DocInherit
    @MetaPandasDataset.column_aggregate_expectation
    def expect_column_parameterized_distribution_ks_test_p_value_to_be_greater_than(self, column, distribution,
                                                                                    p_value=0.05, params=None,
                                                                                    result_format=None,
                                                                                    include_config=False,
                                                                                    catch_exceptions=None, meta=None):
        if p_value <= 0 or p_value >= 1:
            raise ValueError("p_value must be between 0 and 1 exclusive")

        # Validate params
        try:
            validate_distribution_parameters(
                distribution=distribution, params=params)
        except ValueError as e:
            raise e

        # Format arguments for scipy.kstest
        if (isinstance(params, dict)):
            positional_parameters = _scipy_distribution_positional_args_from_dict(
                distribution, params)
        else:
            positional_parameters = params

        # K-S Test
        ks_result = stats.kstest(column, distribution,
                                 args=positional_parameters)

        return {
            "success": ks_result[1] >= p_value,
            "result": {
                "observed_value": ks_result[1],
                "details": {
                    "expected_params": positional_parameters,
                    "observed_ks_result": ks_result
                }
            }
        }

    @DocInherit
    @MetaPandasDataset.column_aggregate_expectation
    def expect_column_mean_to_be_between(self, column, min_value=None, max_value=None,
                                         result_format=None, include_config=False, catch_exceptions=None, meta=None):

        if min_value is None and max_value is None:
            raise ValueError("min_value and max_value cannot both be None")

        if min_value is not None and not isinstance(min_value, (Number)):
            raise ValueError("min_value must be a number")

        if max_value is not None and not isinstance(max_value, (Number)):
            raise ValueError("max_value must be a number")

        column_mean = column.mean()

        return {
            'success': (
                ((min_value is None) or (min_value <= column_mean)) and
                ((max_value is None) or (column_mean <= max_value))
            ),
            'result': {
                'observed_value': column_mean
            }
        }

    @DocInherit
    @MetaPandasDataset.column_aggregate_expectation
    def expect_column_median_to_be_between(self, column, min_value=None, max_value=None,
                                           result_format=None, include_config=False, catch_exceptions=None, meta=None):

        if min_value is None and max_value is None:
            raise ValueError("min_value and max_value cannot both be None")

        column_median = column.median()

        return {
            "success": (
                ((min_value is None) or (min_value <= column_median)) and
                ((max_value is None) or (column_median <= max_value))
            ),
            "result": {
                "observed_value": column_median
            }
        }

    @DocInherit
    @MetaPandasDataset.column_aggregate_expectation
    def expect_column_stdev_to_be_between(self, column, min_value=None, max_value=None,
                                          result_format=None, include_config=False, catch_exceptions=None, meta=None):

        if min_value is None and max_value is None:
            raise ValueError("min_value and max_value cannot both be None")

        column_stdev = column.std()

        return {
            "success": (
                ((min_value is None) or (min_value <= column_stdev)) and
                ((max_value is None) or (column_stdev <= max_value))
            ),
            "result": {
                "observed_value": column_stdev
            }
        }

    @DocInherit
    @MetaPandasDataset.column_aggregate_expectation
    def expect_column_unique_value_count_to_be_between(self, column, min_value=None, max_value=None,
                                                       result_format=None, include_config=False, catch_exceptions=None, meta=None):

        if min_value is None and max_value is None:
            raise ValueError("min_value and max_value cannot both be None")

        unique_value_count = column.value_counts().shape[0]

        return {
            "success": (
                ((min_value is None) or (min_value <= unique_value_count)) and
                ((max_value is None) or (unique_value_count <= max_value))
            ),
            "result": {
                "observed_value": unique_value_count
            }
        }

    @DocInherit
    @MetaPandasDataset.column_aggregate_expectation
    def expect_column_proportion_of_unique_values_to_be_between(self, column, min_value=0, max_value=1,
                                                                result_format=None, include_config=False, catch_exceptions=None, meta=None):

        if min_value is None and max_value is None:
            raise ValueError("min_value and max_value cannot both be None")

        unique_value_count = column.value_counts().shape[0]
        total_value_count = int(len(column))  # .notnull().sum()

        if total_value_count > 0:
            proportion_unique = float(unique_value_count) / total_value_count
        else:
            proportion_unique = None

        return {
            "success": (
                ((min_value is None) or (min_value <= proportion_unique)) and
                ((max_value is None) or (proportion_unique <= max_value))
            ),
            "result": {
                "observed_value": proportion_unique
            }
        }

    @DocInherit
    @MetaPandasDataset.column_aggregate_expectation
    def expect_column_most_common_value_to_be_in_set(self, column, value_set, ties_okay=None,
                                                     result_format=None, include_config=False, catch_exceptions=None, meta=None):

        mode_list = list(column.mode().values)
        intersection_count = len(set(value_set).intersection(mode_list))

        if ties_okay:
            success = intersection_count > 0
        else:
            if len(mode_list) > 1:
                success = False
            else:
                success = intersection_count == 1

        return {
            'success': success,
            'result': {
                'observed_value': mode_list
            }
        }

    @DocInherit
    @MetaPandasDataset.column_aggregate_expectation
    def expect_column_sum_to_be_between(self,
                                        column,
                                        min_value=None,
                                        max_value=None,
                                        result_format=None, include_config=False, catch_exceptions=None, meta=None
                                        ):
        if min_value is None and max_value is None:
            raise ValueError("min_value and max_value cannot both be None")

        col_sum = column.sum()

        if min_value != None and max_value != None:
            success = (min_value <= col_sum) and (col_sum <= max_value)

        elif min_value == None and max_value != None:
            success = (col_sum <= max_value)

        elif min_value != None and max_value == None:
            success = (min_value <= col_sum)

        return {
            "success": success,
            "result": {
                "observed_value": col_sum
            }
        }

    @DocInherit
    @MetaPandasDataset.column_aggregate_expectation
    def expect_column_min_to_be_between(self,
                                        column,
                                        min_value=None,
                                        max_value=None,
                                        parse_strings_as_datetimes=None,
                                        output_strftime_format=None,
                                        result_format=None, include_config=False, catch_exceptions=None, meta=None
                                        ):
        if min_value is None and max_value is None:
            raise ValueError("min_value and max_value cannot both be None")

        if parse_strings_as_datetimes:
            if min_value:
                min_value = parse(min_value)

            if max_value:
                max_value = parse(max_value)

            temp_column = column.map(parse)

        else:
            temp_column = column

        col_min = temp_column.min()

        if min_value != None and max_value != None:
            success = (min_value <= col_min) and (col_min <= max_value)

        elif min_value == None and max_value != None:
            success = (col_min <= max_value)

        elif min_value != None and max_value == None:
            success = (min_value <= col_min)

        if parse_strings_as_datetimes:
            if output_strftime_format:
                col_min = datetime.strftime(col_min, output_strftime_format)
            else:
                col_min = str(col_min)
        return {
            'success': success,
            'result': {
                'observed_value': col_min
            }
        }

    @DocInherit
    @MetaPandasDataset.column_aggregate_expectation
    def expect_column_max_to_be_between(self,
                                        column,
                                        min_value=None,
                                        max_value=None,
                                        parse_strings_as_datetimes=None,
                                        output_strftime_format=None,
                                        result_format=None, include_config=False, catch_exceptions=None, meta=None
                                        ):
        if min_value is None and max_value is None:
            raise ValueError("min_value and max_value cannot both be None")

        if parse_strings_as_datetimes:
            if min_value:
                min_value = parse(min_value)

            if max_value:
                max_value = parse(max_value)

            temp_column = column.map(parse)

        else:
            temp_column = column

        col_max = temp_column.max()

        if min_value != None and max_value != None:
            success = (min_value <= col_max) and (col_max <= max_value)

        elif min_value == None and max_value != None:
            success = (col_max <= max_value)

        elif min_value != None and max_value == None:
            success = (min_value <= col_max)

        if parse_strings_as_datetimes:
            if output_strftime_format:
                col_max = datetime.strftime(col_max, output_strftime_format)
            else:
                col_max = str(col_max)

        return {
            "success": success,
            "result": {
                "observed_value": col_max
            }
        }

    @DocInherit
    @MetaPandasDataset.column_aggregate_expectation
    def expect_column_chisquare_test_p_value_to_be_greater_than(self, column, partition_object=None, p=0.05, tail_weight_holdout=0,
                                                                result_format=None, include_config=False, catch_exceptions=None, meta=None):
        if not is_valid_categorical_partition_object(partition_object):
            raise ValueError("Invalid partition object.")

        observed_frequencies = column.value_counts()
        # Convert to Series object to allow joining on index values
        expected_column = pd.Series(
            partition_object['weights'], index=partition_object['values'], name='expected') * len(column)
        # Join along the indices to allow proper comparison of both types of possible missing values
        # test_df = pd.concat([expected_column, observed_frequencies], axis=1, sort=True) # Sort parameter not available before pandas 0.23.0
        test_df = pd.concat([expected_column, observed_frequencies], axis=1)

        na_counts = test_df.isnull().sum()

        # Handle NaN: if we expected something that's not there, it's just not there.
        test_df[column.name] = test_df[column.name].fillna(0)
        # Handle NaN: if something's there that was not expected, substitute the relevant value for tail_weight_holdout
        if na_counts['expected'] > 0:
            # Scale existing expected values
            test_df['expected'] = test_df['expected'] * \
                (1 - tail_weight_holdout)
            # Fill NAs with holdout.
            test_df['expected'] = test_df['expected'].fillna(
                len(column) * (tail_weight_holdout / na_counts['expected']))

        test_result = stats.chisquare(
            test_df[column.name], test_df['expected'])[1]

        return_obj = {
            "success": test_result > p,
            "result": {
                "observed_value": test_result,
                "details": {
                    "observed_partition": {
                        "values": test_df.index.tolist(),
                        "weights": test_df[column.name].tolist()
                    },
                    "expected_partition": {
                        "values": test_df.index.tolist(),
                        "weights": test_df['expected'].tolist()
                    }
                }
            }
        }

        return return_obj

    @DocInherit
    @MetaPandasDataset.column_aggregate_expectation
    def expect_column_bootstrapped_ks_test_p_value_to_be_greater_than(self, column, partition_object=None, p=0.05, bootstrap_samples=None, bootstrap_sample_size=None,
                                                                      result_format=None, include_config=False, catch_exceptions=None, meta=None):
        if not is_valid_continuous_partition_object(partition_object):
            raise ValueError("Invalid continuous partition object.")

        if (partition_object['bins'][0] == -np.inf) or (partition_object['bins'][-1] == np.inf):
            raise ValueError("Partition endpoints must be finite.")

        test_cdf = np.append(np.array([0]), np.cumsum(
            partition_object['weights']))

        def estimated_cdf(x):
            return np.interp(x, partition_object['bins'], test_cdf)

        if bootstrap_samples is None:
            bootstrap_samples = 1000

        if bootstrap_sample_size is None:
            # Sampling too many elements (or not bootstrapping) will make the test too sensitive to the fact that we've
            # compressed via a partition.

            # Sampling too few elements will make the test insensitive to significant differences, especially
            # for nonoverlapping ranges.
            bootstrap_sample_size = len(partition_object['weights']) * 2

        results = [stats.kstest(
            np.random.choice(column, size=bootstrap_sample_size, replace=True),
            estimated_cdf)[1]
            for k in range(bootstrap_samples)]

        test_result = (1 + sum(x >= p for x in results)) / \
            (bootstrap_samples + 1)

        hist, bin_edges = np.histogram(column, partition_object['bins'])
        below_partition = len(
            np.where(column < partition_object['bins'][0])[0])
        above_partition = len(
            np.where(column > partition_object['bins'][-1])[0])

        # Expand observed partition to report, if necessary
        if below_partition > 0 and above_partition > 0:
            observed_bins = [np.min(column)] + \
                partition_object['bins'] + [np.max(column)]
            observed_weights = np.concatenate(
                ([below_partition], hist, [above_partition])) / len(column)
        elif below_partition > 0:
            observed_bins = [np.min(column)] + partition_object['bins']
            observed_weights = np.concatenate(
                ([below_partition], hist)) / len(column)
        elif above_partition > 0:
            observed_bins = partition_object['bins'] + [np.max(column)]
            observed_weights = np.concatenate(
                (hist, [above_partition])) / len(column)
        else:
            observed_bins = partition_object['bins']
            observed_weights = hist / len(column)

        observed_cdf_values = np.cumsum(observed_weights)

        return_obj = {
            "success": test_result > p,
            "result": {
                "observed_value": test_result,
                "details": {
                    "bootstrap_samples": bootstrap_samples,
                    "bootstrap_sample_size": bootstrap_sample_size,
                    "observed_partition": {
                        "bins": observed_bins,
                        "weights": observed_weights.tolist()
                    },
                    "expected_partition": {
                        "bins": partition_object['bins'],
                        "weights": partition_object['weights']
                    },
                    "observed_cdf": {
                        "x": observed_bins,
                        "cdf_values": [0] + observed_cdf_values.tolist()
                    },
                    "expected_cdf": {
                        "x": partition_object['bins'],
                        "cdf_values": test_cdf.tolist()
                    }
                }
            }
        }

        return return_obj

    @DocInherit
    @MetaPandasDataset.column_aggregate_expectation
    def expect_column_kl_divergence_to_be_less_than(self, column, partition_object=None, threshold=None,
                                                    tail_weight_holdout=0, internal_weight_holdout=0,
                                                    result_format=None, include_config=False, catch_exceptions=None, meta=None):
        if not is_valid_partition_object(partition_object):
            raise ValueError("Invalid partition object.")

        if (not isinstance(threshold, (int, float))) or (threshold < 0):
            raise ValueError(
                "Threshold must be specified, greater than or equal to zero.")

        if (not isinstance(tail_weight_holdout, (int, float))) or (tail_weight_holdout < 0) or (tail_weight_holdout > 1):
            raise ValueError(
                "tail_weight_holdout must be between zero and one.")

        if (not isinstance(internal_weight_holdout, (int, float))) or (internal_weight_holdout < 0) or (internal_weight_holdout > 1):
            raise ValueError(
                "internal_weight_holdout must be between zero and one.")
            
        if(tail_weight_holdout != 0 and "tail_weights" in partition_object):
            raise ValueError(
                "tail_weight_holdout must be 0 when using tail_weights in partition object")

        if is_valid_categorical_partition_object(partition_object):
            if internal_weight_holdout > 0:
                raise ValueError(
                    "Internal weight holdout cannot be used for discrete data.")

            # Data are expected to be discrete, use value_counts
            observed_weights = column.value_counts() / len(column)
            expected_weights = pd.Series(
                partition_object['weights'], index=partition_object['values'], name='expected')
            # test_df = pd.concat([expected_weights, observed_weights], axis=1, sort=True) # Sort not available before pandas 0.23.0
            test_df = pd.concat([expected_weights, observed_weights], axis=1)

            na_counts = test_df.isnull().sum()

            # Handle NaN: if we expected something that's not there, it's just not there.
            pk = test_df[column.name].fillna(0)
            # Handle NaN: if something's there that was not expected, substitute the relevant value for tail_weight_holdout
            if na_counts['expected'] > 0:
                # Scale existing expected values
                test_df['expected'] = test_df['expected'] * \
                    (1 - tail_weight_holdout)
                # Fill NAs with holdout.
                qk = test_df['expected'].fillna(
                    tail_weight_holdout / na_counts['expected'])
            else:
                qk = test_df['expected']

            kl_divergence = stats.entropy(pk, qk)

            if(np.isinf(kl_divergence) or np.isnan(kl_divergence)):
                observed_value = None
            else:
                observed_value = kl_divergence

            return_obj = {
                "success": kl_divergence <= threshold,
                "result": {
                    "observed_value": observed_value,
                    "details": {
                        "observed_partition": {
                            "values": test_df.index.tolist(),
                            "weights": pk.tolist()
                        },
                        "expected_partition": {
                            "values": test_df.index.tolist(),
                            "weights": qk.tolist()
                        }
                    }
                }
            }

        else:
            # Data are expected to be continuous; discretize first
        
            # Build the histogram first using expected bins so that the largest bin is >=
            hist, bin_edges = np.histogram(column, partition_object['bins'], density=False)
        
            # Add in the frequencies observed above or below the provided partition
            below_partition = len(np.where(column < partition_object['bins'][0])[0])
            above_partition = len(np.where(column > partition_object['bins'][-1])[0])
        
            #Observed Weights is just the histogram values divided by the total number of observations
            observed_weights = np.array(hist)/len(column)
        
            #Adjust expected_weights to account for tail_weight and internal_weight
            expected_weights = np.array(
                partition_object['weights']) * (1 - tail_weight_holdout - internal_weight_holdout)
        
            # Assign internal weight holdout values if applicable
            if internal_weight_holdout > 0:
                zero_count = len(expected_weights) - \
                    np.count_nonzero(expected_weights)
                if zero_count > 0:
                    for index, value in enumerate(expected_weights):
                        if value == 0:
                            expected_weights[index] = internal_weight_holdout / zero_count
        
            # Assign tail weight holdout if applicable
            # We need to check cases to only add tail weight holdout if it makes sense based on the provided partition.
            if (partition_object['bins'][0] == -np.inf) and (partition_object['bins'][-1]) == np.inf:
                if tail_weight_holdout > 0:
                    raise ValueError("tail_weight_holdout cannot be used for partitions with infinite endpoints.")
                if "tail_weights" in partition_object:
                    raise ValueError("There can be no tail weights for partitions with one or both endpoints at infinity")
                expected_bins = partition_object['bins'][1:-1] #Remove -inf and inf
                
                comb_expected_weights=expected_weights
                expected_tail_weights=np.concatenate(([expected_weights[0]],[expected_weights[-1]])) #Set aside tail weights
                expected_weights=expected_weights[1:-1] #Remove tail weights
                
                comb_observed_weights=observed_weights
                observed_tail_weights=np.concatenate(([observed_weights[0]],[observed_weights[-1]])) #Set aside tail weights
                observed_weights=observed_weights[1:-1] #Remove tail weights
                
                
            elif (partition_object['bins'][0] == -np.inf):
                
                if "tail_weights" in partition_object:
                    raise ValueError("There can be no tail weights for partitions with one or both endpoints at infinity")
                
                expected_bins = partition_object['bins'][1:] #Remove -inf
                
                comb_expected_weights=np.concatenate((expected_weights,[tail_weight_holdout]))
                expected_tail_weights=np.concatenate(([expected_weights[0]],[tail_weight_holdout])) #Set aside left tail weight and holdout
                expected_weights = expected_weights[1:] #Remove left tail weight from main expected_weights
                
                comb_observed_weights=np.concatenate((observed_weights,[above_partition/len(column)]))
                observed_tail_weights=np.concatenate(([observed_weights[0]],[above_partition/len(column)])) #Set aside left tail weight and above parition weight
                observed_weights=observed_weights[1:] #Remove left tail weight from main observed_weights
        
            elif (partition_object['bins'][-1] == np.inf):
                
                if "tail_weights" in partition_object:
                    raise ValueError("There can be no tail weights for partitions with one or both endpoints at infinity")
                
                expected_bins = partition_object['bins'][:-1] #Remove inf
                
                comb_expected_weights=np.concatenate(([tail_weight_holdout],expected_weights))
                expected_tail_weights=np.concatenate(([tail_weight_holdout],[expected_weights[-1]]))  #Set aside right tail weight and holdout
                expected_weights = expected_weights[:-1] #Remove right tail weight from main expected_weights
                
                comb_observed_weights=np.concatenate(([below_partition/len(column)],observed_weights))
                observed_tail_weights=np.concatenate(([below_partition/len(column)],[observed_weights[-1]])) #Set aside right tail weight and below partition weight
                observed_weights=observed_weights[:-1] #Remove right tail weight from main observed_weights
            else:
                
                expected_bins = partition_object['bins'] #No need to remove -inf or inf
                
                if "tail_weights" in partition_object:
                    tail_weights=partition_object["tail_weights"]
                    comb_expected_weights=np.concatenate(([tail_weights[0]],expected_weights,[tail_weights[1]])) #Tack on tail weights
                    expected_tail_weights=tail_weights #Tail weights are just tail_weights
                comb_expected_weights=np.concatenate(([tail_weight_holdout / 2],expected_weights,[tail_weight_holdout / 2]))
                expected_tail_weights=np.concatenate(([tail_weight_holdout / 2],[tail_weight_holdout / 2])) #Tail weights are just tail_weight holdout divided eaually to both tails
                
                comb_observed_weights=np.concatenate(([below_partition/len(column)],observed_weights, [above_partition/len(column)]))
                observed_tail_weights=np.concatenate(([below_partition],[above_partition]))/len(column) #Tail weights are just the counts on either side of the partition
                #Main expected_weights and main observered weights had no tail_weights, so nothing needs to be removed.
        
     
            kl_divergence = stats.entropy(comb_observed_weights, comb_expected_weights) 
            
            if(np.isinf(kl_divergence) or np.isnan(kl_divergence)):
                observed_value = None
            else:
                observed_value = kl_divergence

            return_obj = {
                    "success": kl_divergence <= threshold,
                    "result": {
                        "observed_value": observed_value,
                        "details": {
                            "observed_partition": {
                                # return expected_bins, since we used those bins to compute the observed_weights
                                "bins": expected_bins,
                                "weights": observed_weights.tolist(),
                                "tail_weights":observed_tail_weights.tolist()
                            },
                            "expected_partition": {
                                "bins": expected_bins,
                                "weights": expected_weights.tolist(),
                                "tail_weights":expected_tail_weights.tolist()
                            }
                        }
                    }
                }
                
        return return_obj

    @DocInherit
    @MetaPandasDataset.column_pair_map_expectation
    def expect_column_pair_values_to_be_equal(self,
                                              column_A,
                                              column_B,
                                              ignore_row_if="both_values_are_missing",
                                              result_format=None, include_config=False, catch_exceptions=None, meta=None
                                              ):
        return column_A == column_B

    @DocInherit
    @MetaPandasDataset.column_pair_map_expectation
    def expect_column_pair_values_A_to_be_greater_than_B(self,
                                                         column_A,
                                                         column_B,
                                                         or_equal=None,
                                                         parse_strings_as_datetimes=None,
                                                         allow_cross_type_comparisons=None,
                                                         ignore_row_if="both_values_are_missing",
                                                         result_format=None, include_config=False, catch_exceptions=None, meta=None
                                                         ):
        # FIXME
        if allow_cross_type_comparisons == True:
            raise NotImplementedError

        if parse_strings_as_datetimes:
            temp_column_A = column_A.map(parse)
            temp_column_B = column_B.map(parse)

        else:
            temp_column_A = column_A
            temp_column_B = column_B

        if or_equal == True:
            return temp_column_A >= temp_column_B
        else:
            return temp_column_A > temp_column_B

    @DocInherit
    @MetaPandasDataset.column_pair_map_expectation
    def expect_column_pair_values_to_be_in_set(self,
                                               column_A,
                                               column_B,
                                               value_pairs_set,
                                               ignore_row_if="both_values_are_missing",
                                               result_format=None, include_config=False, catch_exceptions=None, meta=None
                                               ):
        temp_df = pd.DataFrame({"A": column_A, "B": column_B})
        value_pairs_set = {(x, y) for x, y in value_pairs_set}

        results = []
        for i, t in temp_df.iterrows():
            if pd.isnull(t["A"]):
                a = None
            else:
                a = t["A"]

            if pd.isnull(t["B"]):
                b = None
            else:
                b = t["B"]

            results.append((a, b) in value_pairs_set)

        return pd.Series(results, temp_df.index)<|MERGE_RESOLUTION|>--- conflicted
+++ resolved
@@ -332,17 +332,12 @@
     @DocInherit
     @Dataset.expectation(['column_list'])
     def expect_table_columns_to_match_ordered_list(self, column_list,
-<<<<<<< HEAD
-                               result_format=None, include_config=False, catch_exceptions=None, meta=None):
+                                                  result_format=None, include_config=False, catch_exceptions=None, meta=None):
         """
         Checks if observed columns are in the expected order. The expectations will fail if columns are out of expected
         order, columns are missing, or additional columns are present. On failure, details are provided on the location
         of the unexpected column(s).
         """
-=======
-                                                   result_format=None, include_config=False, catch_exceptions=None, meta=None):
-
->>>>>>> 03553dfe
         if list(self.columns) == list(column_list):
             return {
                 "success": True
