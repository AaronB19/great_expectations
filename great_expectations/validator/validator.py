--- conflicted
+++ resolved
@@ -134,7 +134,16 @@
             )
 
     def validate_expectation(self, name):
-<<<<<<< HEAD
+        """
+        Given the name of an Expectation, obtains the Class-first Expectation implementation and utilizes the expectation's
+                validate method to obtain a validation result. Also adds in the runtime configuration
+
+                        Args:
+                            name (str): The name of the Expectation being validated
+
+                        Returns:
+                            The Expectation's validation result
+        """
         def inst_expectation(*args, **kwargs):
             expectation_impl = get_expectation_impl(name)
             allowed_config_keys = expectation_impl.get_allowed_config_keys()
@@ -160,20 +169,6 @@
                     kwargs=expectation_kwargs,
                     meta=meta
                 )
-=======
-        """Given the name of an Expectation, obtains the Class-first Expectation implementation and utilizes the expectation's
-        validate method to obtain a validation result. Also adds in the runtime configuration
-
-                Args:
-                    name (str): The name of the Expectation being validated
-
-                Returns:
-                    The Expectation's validation result
-        """
-        def inst_expectation(**kwargs):
-            expectation = get_expectation_impl(name)(
-                ExpectationConfiguration(expectation_type=name, kwargs=kwargs)
->>>>>>> eb2d70b3
             )
             """Given an implementation and a configuration for any Expectation, returns its validation result"""
             runtime_configuration = {
