--- conflicted
+++ resolved
@@ -405,13 +405,8 @@
         else:
             raise ValueError("Only s3 urls are supported.")
 
-<<<<<<< HEAD
-    def get_dataset(self, dataset_name, caching=False, **kwargs):
-        return NotImplementedError
-=======
     def update_return_obj(self, data_asset, return_obj):
         if self._expectation_explorer:
             return self._expectation_explorer_manager.create_expectation_widget(data_asset, return_obj)
         else:
-            return return_obj
->>>>>>> c9e5637a
+            return return_obj