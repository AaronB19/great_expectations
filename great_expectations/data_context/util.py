--- conflicted
+++ resolved
@@ -11,13 +11,8 @@
 from great_expectations.data_context.types.base import DataContextConfig
 from great_expectations.exceptions import (
     PluginModuleNotFoundError,
-<<<<<<< HEAD
-    PluginClassNotFoundError
-)
-=======
     PluginClassNotFoundError,
     InvalidConfigError)
->>>>>>> 4f304488
 
 logger = logging.getLogger(__name__)
 
@@ -172,12 +167,9 @@
 
         raise InvalidConfigError("Unable to find match for config variable {:s}".format(match.group(1)))
 
-<<<<<<< HEAD
-=======
     return template_str
 
 
->>>>>>> 4f304488
 def substitute_all_config_variables(data, replace_variables_dict):
     """
     Substitute all config variables of the form ${SOME_VARIABLE} in a dictionary-like
@@ -193,12 +185,8 @@
         data = data.as_dict()
 
     if isinstance(data, dict) or isinstance(data, OrderedDict):
-<<<<<<< HEAD
-        return {k: substitute_all_config_variables(v, replace_variables_dict) for k, v in data.items()}
-=======
         return {k: substitute_all_config_variables(v, replace_variables_dict) for
                 k, v in data.items()}
->>>>>>> 4f304488
     elif isinstance(data, list):
         return [substitute_all_config_variables(v, replace_variables_dict) for v in data]
     return substitute_config_variable(data, replace_variables_dict)
