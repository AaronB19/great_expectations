--- conflicted
+++ resolved
@@ -22,27 +22,6 @@
                                      get_metric_kwargs_id)
 from great_expectations.core.id_dict import BatchKwargs
 from great_expectations.core.metric import ValidationMetricIdentifier
-<<<<<<< HEAD
-from great_expectations.core.usage_statistics.usage_statistics import \
-    add_datasource_usage_statistics  # TODO: deprecate
-from great_expectations.core.usage_statistics.usage_statistics import (
-    UsageStatisticsHandler, run_validation_operator_usage_statistics,
-    save_expectation_suite_usage_statistics, usage_statistics_enabled_method)
-from great_expectations.core.util import nested_update
-from great_expectations.data_asset import DataAsset
-from great_expectations.data_context.templates import (
-    CONFIG_VARIABLES_TEMPLATE, PROJECT_TEMPLATE_USAGE_STATISTICS_DISABLED,
-    PROJECT_TEMPLATE_USAGE_STATISTICS_ENABLED)
-from great_expectations.data_context.types.base import \
-    DatasourceConfig  # TODO: deprecate
-from great_expectations.data_context.types.base import \
-    datasourceConfigSchema  # TODO: deprecate
-from great_expectations.data_context.types.base import (
-    CURRENT_CONFIG_VERSION, MINIMUM_SUPPORTED_CONFIG_VERSION,
-    AnonymizedUsageStatisticsConfig, DataContextConfig,
-    ExecutionEnvironmentConfig, anonymizedUsageStatisticsSchema,
-    dataContextConfigSchema, executionEnvironmentConfigSchema)
-=======
 from great_expectations.core.usage_statistics.usage_statistics import (  # TODO: deprecate
     UsageStatisticsHandler,
     add_datasource_usage_statistics,
@@ -69,7 +48,6 @@
     datasourceConfigSchema,
     executionEnvironmentConfigSchema,
 )
->>>>>>> effbbf10
 from great_expectations.data_context.types.resource_identifiers import (
     ExpectationSuiteIdentifier, ValidationResultIdentifier)
 from great_expectations.data_context.util import (
@@ -79,19 +57,11 @@
 from great_expectations.datasource import Datasource  # TODO: deprecate
 from great_expectations.execution_engine import ExecutionEngine
 from great_expectations.execution_environment import ExecutionEnvironment
-<<<<<<< HEAD
-from great_expectations.profile.basic_dataset_profiler import \
-    BasicDatasetProfiler
-from great_expectations.render.renderer.site_builder import SiteBuilder
-from great_expectations.util import verify_dynamic_loading_support
-from great_expectations.validator.validator import Validator, BridgeValidator
-=======
 from great_expectations.marshmallow__shade import ValidationError
 from great_expectations.profile.basic_dataset_profiler import BasicDatasetProfiler
 from great_expectations.render.renderer.site_builder import SiteBuilder
 from great_expectations.util import verify_dynamic_loading_support
 from great_expectations.validator.validator import BridgeValidator, Validator
->>>>>>> effbbf10
 
 try:
     from sqlalchemy.exc import SQLAlchemyError
@@ -1082,16 +1052,7 @@
         )
         return batch_kwargs
 
-<<<<<<< HEAD
-    def build_batch_spec(
-        self,
-        execution_environment,
-        data_connector,
-        batch_definition
-    ):
-=======
     def build_batch_spec(self, execution_environment, data_connector, batch_definition):
->>>>>>> effbbf10
         """Builds batch_spec using the provided execution_environment, data_connector, and batch_definition.
 
         Args:
@@ -1107,12 +1068,7 @@
             execution_environment
         )
         batch_spec = execution_environment_obj.build_batch_spec(
-<<<<<<< HEAD
-            data_connector=data_connector,
-            batch_definition=batch_definition
-=======
             data_connector=data_connector, batch_definition=batch_definition
->>>>>>> effbbf10
         )
         return batch_spec
 
