--- conflicted
+++ resolved
@@ -110,39 +110,6 @@
 # used to override and extend Great Expectations.
 plugins_directory: {DataContextConfigDefaults.DEFAULT_PLUGINS_DIRECTORY.value}
 
-<<<<<<< HEAD
-# Validation Operators are customizable workflows that bundle the validation of
-# one or more expectation suites and subsequent actions. The example below
-# stores validations and send a slack notification. To read more about
-# customizing and extending these, read: https://docs.greatexpectations.io/en/latest/reference/core_concepts/checkpoints_and_actions.html
-validation_operators:
-  action_list_operator:
-    # To learn how to configure sending Slack notifications during evaluation
-    # (and other customizations), read: https://docs.greatexpectations.io/en/latest/autoapi/great_expectations/validation_operators/index.html#great_expectations.validation_operators.ActionListValidationOperator
-    class_name: ActionListValidationOperator
-    action_list:
-      - name: store_validation_result
-        action:
-          class_name: StoreValidationResultAction
-      - name: store_evaluation_params
-        action:
-          class_name: StoreEvaluationParametersAction
-      - name: update_data_docs
-        action:
-          class_name: UpdateDataDocsAction
-      # - name: send_slack_notification_on_validation_result
-      #   action:
-      #     class_name: SlackNotificationAction
-      #     # put the actual webhook URL in the uncommitted/config_variables.yml file
-      #     slack_webhook: ${{validation_notification_slack_webhook}}
-      #     notify_on: all # possible values: "all", "failure", "success"
-      #     notify_with: # optional list containing the DataDocs sites to include in the notification.
-      #     renderer:
-      #       module_name: great_expectations.render.renderer.slack_renderer
-      #       class_name: SlackRenderer
-
-=======
->>>>>>> f7c26052
 stores:
 # Stores are configurable places to store things like Expectations, Validations
 # Data Docs, and more. These are for advanced users only - most users can simply
