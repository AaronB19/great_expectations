--- conflicted
+++ resolved
@@ -203,12 +203,8 @@
     def _split_on_whole_table(
         self, table_name: str,
     ):
-<<<<<<< HEAD
-        """'Split' by returning the whole table
-=======
         """
         'Split' by returning the whole table
->>>>>>> a0cfa19f
 
         Note: the table_name parameter is a required to keep the signature of this method consistent with other methods.
         """
