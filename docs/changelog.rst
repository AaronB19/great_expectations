.. _changelog:

#########
Changelog
#########

Develop
-----------------
<<<<<<< HEAD
* [FEATURE] Add MicrosoftTeamsNotificationAction
=======
* [ENHANCEMENT] Snowflake uses temp tables by default while still allowing transient tables.
* [ENHANCEMENT] Enabled use of lowercase table and column names in GE with the `use_quoted_name` key in batch_kwargs

0.12.7
-----------------
* [ENHANCEMENT] CLI supports s3a:// or gs:// paths for Pandas Datasources (issue #2006)
* [ENHANCEMENT] Escape $ characters in configuration, support multiple substitutions (#2005 & #2015)
* [BUGFIX] Fixed bug where slack messages cause stacktrace when data docs pages have issue
* [DOCS] Remove incorrect doc line from PagerdutyAlertAction (Thanks @niallrees!)
* [MAINTENANCE] Fix path for how-to guide (Thanks @gauthamzz!)
>>>>>>> adf390e8

0.12.6
-----------------
* [BUGFIX] replace black in requirements.txt

0.12.5
-----------------
* [ENHANCEMENT] Implement expect_column_values_to_be_json_parseable in spark (Thanks @mikaylaedwards!)
* [ENHANCEMENT] Fix boto3 options passing into datasource correctly (Thanks @noklam!)
* [ENHANCEMENT] Add .pkl to list of recognized extensions (Thanks @KPLauritzen!)
* [BUGFIX] Query batch kwargs support for Athena backend (issue 1964)
* [BUGFIX] Skip config substitution if key is "password" (issue 1927)
* [BUGFIX] fix site_names functionality and add site_names param to get_docs_sites_urls (issue 1991)
* [BUGFIX] Always render expectation suites in data docs unless passing a specific ExpectationSuiteIdentifier in resource_identifiers (issue 1944)
* [BUGFIX] remove black from requirements.txt
* [BUGFIX] docs build cli: fix --yes argument (Thanks @varunbpatil!)
* [DOCS] Update docstring for SubdirReaderBatchKwargsGenerator (Thanks @KPLauritzen!)
* [DOCS] Fix broken link in README.md (Thanks @eyaltrabelsi!)
* [DOCS] Clarifications on several docs (Thanks all!!)

0.12.4
-----------------
* [FEATURE] Add PagerdutyAlertAction (Thanks @NiallRees!)
* [FEATURE] enable using Minio for S3 backend (Thanks @noklam!)
* [ENHANCEMENT] Add SqlAlchemy support for expect_compound_columns_to_be_unique (Thanks @jhweaver!)
* [ENHANCEMENT] Add Spark support for expect_compound_columns_to_be_unique (Thanks @tscottcoombes1!)
* [ENHANCEMENT] Save expectation suites with datetimes in evaluation parameters (Thanks @mbakunze!)
* [ENHANCEMENT] Show data asset name in Slack message (Thanks @haydarai!)
* [ENHANCEMENT] Enhance data doc to show data asset name in overview block (Thanks @noklam!)
* [ENHANCEMENT] Clean up checkpoint output
* [BUGFIX] Change default prefix for TupleStoreBackend (issue 1907)
* [BUGFIX] Duplicate s3 approach for GCS for building object keys
* [BUGFIX] import NotebookConfig (Thanks @cclauss!)
* [BUGFIX] Improve links (Thanks @sbrugman!)
* [MAINTENANCE] Unpin black in requirements (Thanks @jtilly!)
* [MAINTENANCE] remove test case name special characters

0.12.3
-----------------
* [ENHANCEMENT] Add expect_compound_columns_to_be_unique and clarify multicolumn uniqueness
* [ENHANCEMENT] Add expectation expect_table_columns_to_match_set
* [ENHANCEMENT] Checkpoint run command now prints out details on each validation #1437
* [ENHANCEMENT] Slack notifications can now display links to GCS-hosted DataDocs sites
* [ENHANCEMENT] Public base URL can be configured for Data Docs sites
* [ENHANCEMENT] SuiteEditNotebookRenderer.add_header class now allows usage of env variables in jinja templates (thanks @mbakunze)!
* [ENHANCEMENT] Display table for Cramer's Phi expectation in Data Docs (thanks @mlondschien)!
* [BUGFIX] Explicitly convert keys to tuples when removing from TupleS3StoreBackend (thanks @balexander)!
* [BUGFIX] Use more-specific s3.meta.client.exceptions with dealing with boto resource api (thanks @lcorneliussen)!
* [BUGFIX] Links to Amazon S3 are compatible with virtual host-style access and path-style access
* [DOCS] How to Instantiate a Data Context on a Databricks Spark Cluster
* [DOCS] Update to Deploying Great Expectations with Google Cloud Composer
* [MAINTENANCE] Update moto dependency to include cryptography (see #spulec/moto/3290)

0.12.2
-----------------
* [ENHANCEMENT] Update schema for anonymized expectation types to avoid large key domain
* [ENHANCEMENT] BaseProfiler type mapping expanded to include more pandas and numpy dtypes
* [BUGFIX] Allow for pandas reader option inference with parquet and Excel (thanks @dlachasse)!
* [BUGFIX] Fix bug where running checkpoint fails if GCS data docs site has a prefix (thanks @sergii-tsymbal-exa)!
* [BUGFIX] Fix bug in deleting datasource config from config file (thanks @rxmeez)!
* [BUGFIX] clarify inclusiveness of min/max values in string rendering
* [BUGFIX] Building data docs no longer crashes when a data asset name is an integer #1913
* [DOCS] Add notes on transient table creation to Snowflake guide (thanks @verhey)!
* [DOCS] Fixed several broken links and glossary organization (thanks @JavierMonton and @sbrugman)!
* [DOCS] Deploying Great Expectations with Google Cloud Composer (Hosted Airflow)

0.12.1
-----------------
* [FEATURE] Add ``expect_column_pair_cramers_phi_value_to_be_less_than`` expectation to ``PandasDatasource`` to check for the independence of two columns by computing their Cramers Phi (thanks @mlondschien)!
* [FEATURE] add support for ``expect_column_pair_values_to_be_in_set`` to ``Spark`` (thanks @mikaylaedwards)!
* [FEATURE] Add new expectation:`` expect_multicolumn_sum_to_equal`` for ``pandas` and ``Spark`` (thanks @chipmyersjr)!
* [ENHANCEMENT] Update isort, pre-commit & pre-commit hooks, start more linting (thanks @dandandan)!
* [ENHANCEMENT] Bundle shaded marshmallow==3.7.1 to avoid dependency conflicts on GCP Composer
* [ENHANCEMENT] Improve row_condition support in aggregate expectations
* [BUGFIX] SuiteEditNotebookRenderer no longer break GCS and S3 data paths
* [BUGFIX] Fix bug preventing the use of get_available_partition_ids in s3 generator
* [BUGFIX] SuiteEditNotebookRenderer no longer break GCS and S3 data paths
* [BUGFIX] TupleGCSStoreBackend: remove duplicate prefix for urls (thanks @azban)!
* [BUGFIX] Fix `TypeError: unhashable type` error in Data Docs rendering

0.12.0
-----------------
* [BREAKING] This release includes a breaking change that *only* affects users who directly call `add_expectation`, `remove_expectation`, or `find_expectations`. (Most users do not use these APIs but add Expectations by stating them directly on Datasets). Those methods have been updated to take an ExpectationConfiguration object and `match_type` object. The change provides more flexibility in determining which expectations should be modified and allows us provide substantially improved support for two major features that we have frequently heard requested: conditional Expectations and more flexible multi-column custom expectations. See :ref:`expectation_suite_operations` and :ref:`migrating_versions` for more information.
* [FEATURE] Add support for conditional expectations using pandas execution engine (#1217 HUGE thanks @arsenii!)
* [FEATURE] ValidationActions can now consume and return "payload", which can be used to share information across ValidationActions
* [FEATURE] Add support for nested columns in the PySpark expectations (thanks @bramelfrink)!
* [FEATURE] add support for `expect_column_values_to_be_increasing` to `Spark` (thanks @mikaylaedwards)!
* [FEATURE] add support for `expect_column_values_to_be_decreasing` to `Spark` (thanks @mikaylaedwards)!
* [FEATURE] Slack Messages sent as ValidationActions now have link to DataDocs, if available.
* [FEATURE] Expectations now define “domain,” “success,” and “runtime” kwargs to allow them to determine expectation equivalence for updating expectations. Fixes column pair expectation update logic.
* [ENHANCEMENT] Add a `skip_and_clean_missing` flag to `DefaultSiteIndexBuilder.build` (default True). If True, when an index page is being built and an existing HTML page does not have corresponding source data (i.e. an expectation suite or validation result was removed from source store), the HTML page is automatically deleted and will not appear in the index. This ensures that the expectations store and validations store are the source of truth for Data Docs.
* [ENHANCEMENT] Include datetime and bool column types in descriptive documentation results
* [ENHANCEMENT] Improve data docs page breadcrumbs to have clearer run information
* [ENHANCEMENT] Data Docs Validation Results only shows unexpected value counts if all unexpected values are available
* [ENHANCEMENT] Convert GE version key from great_expectations.__version__ to great_expectations_version (thanks, @cwerner!) (#1606)
* [ENHANCEMENT] Add support in JSON Schema profiler for combining schema with anyOf key and creating nullability expectations
* [BUGFIX] Add guard for checking Redshift Dialect in match_like_pattern expectation
* [BUGFIX] Fix content_block build failure for dictionary content - (thanks @jliew!) #1722
* [BUGFIX] Fix bug that was preventing env var substitution in `config_variables.yml` when not at the top level
* [BUGFIX] Fix issue where expect_column_values_to_be_in_type_list did not work with positional type_list argument in SqlAlchemyDataset or SparkDFDataset
* [BUGFIX] Fixes a bug that was causing exceptions to occur if user had a Data Docs config excluding a particular site section
* [DOCS] Add how-to guides for configuring MySQL and MSSQL Datasources
* [DOCS] Add information about issue tags to contributing docs
* [DEPRECATION] Deprecate demo suite behavior in `suite new`

0.11.9
-----------------
* [FEATURE] New Dataset Support: Microsoft SQL Server
* [FEATURE] Render expectation validation results to markdown
* [FEATURE] Add --assume-yes/--yes/-y option to cli docs build command (thanks @feluelle)
* [FEATURE] Add SSO and SSH key pair authentication for Snowflake (thanks @dmateusp)
* [FEATURE] Add pattern-matching expectations that use the Standard SQL "LIKE" operator: "expect_column_values_to_match_like_pattern", "expect_column_values_to_not_match_like_pattern", "expect_column_values_to_match_like_pattern_list", and "expect_column_values_to_not_match_like_pattern_list"
* [ENHANCEMENT] Make Data Docs rendering of profiling results more flexible by deprecating the reliance on validation results having the specific run_name of "profiling"
* [ENHANCEMENT] Use green checkmark in Slack msgs instead of tada
* [ENHANCEMENT] log class instantiation errors for better debugging
* [BUGFIX] usage_statistics decorator now handles 'dry_run' flag
* [BUGFIX] Add spark_context to DatasourceConfigSchema (#1713) (thanks @Dandandan)
* [BUGFIX] Handle case when unexpected_count list element is str
* [DOCS] Deploying Data Docs
* [DOCS] New how-to guide: How to instantiate a Data Context on an EMR Spark cluster
* [DOCS] Managed Spark DF Documentation #1729 (thanks @mgorsk1)
* [DOCS] Typos and clarifications (thanks @dechoma @sbrugman @rexboyce)

0.11.8
-----------------
* [FEATURE] Customizable "Suite Edit" generated notebooks
* [ENHANCEMENT] Add support and docs for loading evaluation parameter from SQL database
* [ENHANCEMENT] Fixed some typos/grammar and a broken link in the suite_scaffold_notebook_renderer
* [ENHANCEMENT] allow updates to DatabaseStoreBackend keys by default, requiring `allow_update=False` to disallow
* [ENHANCEMENT] Improve support for prefixes declared in TupleS3StoreBackend that include reserved characters
* [BUGFIX] Fix issue where allow_updates was set for StoreBackend that did not support it
* [BUGFIX] Fix issue where GlobReaderBatchKwargsGenerator failed with relative base_directory
* [BUGFIX] Adding explicit requirement for "importlib-metadata" (needed for Python versions prior to Python 3.8).
* [MAINTENANCE] Install GitHub Dependabot
* [BUGFIX] Fix missing importlib for python 3.8 #1651

0.11.7
-----------------
* [ENHANCEMENT] Improve CLI error handling.
* [ENHANCEMENT] Do not register signal handlers if not running in main thread
* [ENHANCEMENT] store_backend (S3 and GCS) now throws InvalidKeyError if file does not exist at expected location
* [BUGFIX] ProfilerTypeMapping uses lists instead of sets to prevent serialization errors when saving suites created by JsonSchemaProfiler
* [DOCS] Update suite scaffold how-to
* [DOCS] Docs/how to define expectations that span multiple tables
* [DOCS] how to metadata stores validation on s3

0.11.6
-----------------
* [FEATURE] Auto-install Python DB packages.  If the required packages for a DB library are not installed, GE will offer the user to install them, without exiting CLI
* [FEATURE] Add new expectation expect_table_row_count_to_equal_other_table for SqlAlchemyDataset
* [FEATURE] A profiler that builds suites from JSONSchema files
* [ENHANCEMENT] Add ``.feather`` file support to PandasDatasource
* [ENHANCEMENT] Use ``colorama init`` to support terminal color on Windows
* [ENHANCEMENT] Update how_to_trigger_slack_notifications_as_a_validation_action.rst
* [ENHANCEMENT] Added note for config_version in great_expectations.yml
* [ENHANCEMENT] Implement "column_quantiles" for MySQL (via a compound SQLAlchemy query, since MySQL does not support "percentile_disc")
* [BUGFIX] "data_asset.validate" events with "data_asset_name" key in the batch kwargs were failing schema validation
* [BUGFIX] database_store_backend does not support storing Expectations in DB
* [BUGFIX] instantiation of ExpectationSuite always adds GE version metadata to prevent datadocs from crashing
* [BUGFIX] Fix all tests having to do with missing data source libraries
* [DOCS] will/docs/how_to/Store Expectations on Google Cloud Store

0.11.5
-----------------
* [FEATURE] Add support for expect_column_values_to_match_regex_list exception for Spark backend
* [ENHANCEMENT] Added 3 new usage stats events: "cli.new_ds_choice", "data_context.add_datasource", and "datasource.sqlalchemy.connect"
* [ENHANCEMENT] Support platform_specific_separator flag for TupleS3StoreBackend prefix
* [ENHANCEMENT] Allow environment substitution in config_variables.yml
* [BUGFIX] fixed issue where calling head() on a SqlAlchemyDataset would fail if the underlying table is empty
* [BUGFIX] fixed bug in rounding of mostly argument to nullity expectations produced by the BasicSuiteBuilderProfiler
* [DOCS] New How-to guide: How to add a Validation Operator (+ updated in Validation Operator doc strings)

0.11.4
-----------------
* [BUGIFX] Fixed an error that crashed the CLI when called in an environment with neither SQLAlchemy nor google.auth installed

0.11.3
-----------------
* [ENHANCEMENT] Removed the misleading scary "Site doesn't exist or is inaccessible" message that the CLI displayed before building Data Docs for the first time.
* [ENHANCEMENT] Catch sqlalchemy.exc.ArgumentError and google.auth.exceptions.GoogleAuthError in SqlAlchemyDatasource __init__ and re-raise them as DatasourceInitializationError - this allows the CLI to execute its retry logic when users provide a malformed SQLAlchemy URL or attempt to connect to a BigQuery project without having proper authentication.
* [BUGFIX] Fixed issue where the URL of the Glossary of Expectations article in the auto-generated suite edit notebook was wrong (out of date) (#1557).
* [BUGFIX] Use renderer_type to set paths in jinja templates instead of utm_medium since utm_medium is optional
* [ENHANCEMENT] Bring in custom_views_directory in DefaultJinjaView to enable custom jinja templates stored in plugins dir
* [BUGFIX] fixed glossary links in walkthrough modal, README, CTA button, scaffold notebook
* [BUGFIX] Improved TupleGCSStoreBackend configurability (#1398 #1399)
* [BUGFIX] Data Docs: switch bootstrap-table-filter-control.min.js to CDN
* [ENHANCEMENT] BasicSuiteBuilderProfiler now rounds mostly values for readability
* [DOCS] Add AutoAPI as the primary source for API Reference docs.

0.11.2
-----------------
* [FEATURE] Add support for expect_volumn_values_to_match_json_schema exception for Spark backend (thanks @chipmyersjr!)
* [ENHANCEMENT] Add formatted __repr__ for ValidationOperatorResult
* [ENHANCEMENT] add option to suppress logging when getting expectation suite
* [BUGFIX] Fix object name construction when calling SqlAlchemyDataset.head (thanks @mascah!)
* [BUGFIX] Fixed bug where evaluation parameters used in arithmetic expressions would not be identified as upstream dependencies.
* [BUGFIX] Fix issue where DatabaseStoreBackend threw IntegrityError when storing same metric twice
* [FEATURE] Added new cli upgrade helper to help facilitate upgrading projects to be compatible with GE 0.11.
  See :ref:`upgrading_to_0.11` for more info.
* [BUGFIX] Fixed bug preventing GCS Data Docs sites to cleaned
* [BUGFIX] Correct doc link in checkpoint yml
* [BUGFIX] Fixed issue where CLI checkpoint list truncated names (#1518)
* [BUGFIX] Fix S3 Batch Kwargs Generator incorrect migration to new build_batch_kwargs API
* [BUGFIX] Fix missing images in data docs walkthrough modal
* [BUGFIX] Fix bug in checkpoints that was causing incorrect run_time to be set
* [BUGFIX] Fix issue where data docs could remove trailing zeros from values when low precision was requested

0.11.1
-----------------
* [BUGFIX] Fixed bug that was caused by comparison between timezone aware and non-aware datetimes
* [DOCS] Updated docs with info on typed run ids and validation operator results
* [BUGFIX] Update call-to-action buttons on index page with correct URLs

0.11.0
-----------------
* [BREAKING] ``run_id`` is now typed using the new ``RunIdentifier`` class, which consists of a ``run_time`` and
  ``run_name``. Existing projects that have Expectation Suite Validation Results must be migrated.
  See :ref:`upgrading_to_0.11` for instructions.
* [BREAKING] ``ValidationMetric`` and ``ValidationMetricIdentifier`` objects now have a ``data_asset_name`` attribute.
  Existing projects with evaluation parameter stores that have database backends must be migrated.
  See :ref:`upgrading_to_0.11` for instructions.
* [BREAKING] ``ValidationOperator.run`` now returns an instance of new type, ``ValidationOperatorResult`` (instead of a
  dictionary). If your code uses output from Validation Operators, it must be updated.
* Major update to the styling and organization of documentation! Watch for more content and reorganization as we continue to improve the documentation experience with Great Expectations.
* [FEATURE] Data Docs: redesigned index page with paginated/sortable/searchable/filterable tables
* [FEATURE] Data Docs: searchable tables on Expectation Suite Validation Result pages
* ``data_asset_name`` is now added to batch_kwargs by batch_kwargs_generators (if available) and surfaced in Data Docs
* Renamed all ``generator_asset`` parameters to ``data_asset_name``
* Updated the dateutil dependency
* Added experimental QueryStore
* Removed deprecated cli tap command
* Added of 0.11 upgrade helper
* Corrected Scaffold maturity language in notebook to Experimental
* Updated the installation/configuration documentation for Snowflake users
* [ENHANCEMENT] Improved error messages for misconfigured checkpoints.
* [BUGFIX] Fixed bug that could cause some substituted variables in DataContext config to be saved to `great_expectations.yml`

0.10.12
-----------------
* [DOCS] Improved help for CLI `checkpoint` command
* [BUGFIX] BasicSuiteBuilderProfiler could include extra expectations when only some expectations were selected (#1422)
* [FEATURE] add support for `expect_multicolumn_values_to_be_unique` and `expect_column_pair_values_A_to_be_greater_than_B`
  to `Spark`. Thanks @WilliamWsyHK!
* [ENHANCEMENT] Allow a dictionary of variables can be passed to the DataContext constructor to allow override
  config variables at runtime. Thanks @balexander!
* [FEATURE] add support for `expect_column_pair_values_A_to_be_greater_than_B` to `Spark`.
* [BUGFIX] Remove SQLAlchemy typehints to avoid requiring library (thanks @mzjp2)!
* [BUGFIX] Fix issue where quantile boundaries could not be set to zero. Thanks @kokes!

0.10.11
-----------------
* Bugfix: build_data_docs list_keys for GCS returns keys and when empty a more user friendly message
* ENHANCEMENT: Enable Redshift Quantile Profiling


0.10.10
-----------------
* Removed out-of-date Airflow integration examples. This repo provides a comprehensive example of Airflow integration: `#GE Airflow Example <https://github.com/superconductive/ge_tutorials>`_
* Bugfix suite scaffold notebook now has correct suite name in first markdown cell.
* Bugfix: fixed an example in the custom expectations documentation article - "result" key was missing in the returned dictionary
* Data Docs Bugfix: template string substitution is now done using .safe_substitute(), to handle cases where string templates
  or substitution params have extraneous $ signs. Also added logic to handle templates where intended output has groupings of 2 or more $ signs
* Docs fix: fix in yml for example action_list_operator for metrics
* GE is now auto-linted using Black

-----------------

* DataContext.get_docs_sites_urls now raises error if non-existent site_name is specified
* Bugfix for the CLI command `docs build` ignoring the --site_name argument (#1378)
* Bugfix and refactor for `datasource delete` CLI command (#1386) @mzjp2
* Instantiate datasources and validate config only when datasource is used (#1374) @mzjp2
* suite delete changed from an optional argument to a required one
* bugfix for uploading objects to GCP #1393
* added a new usage stats event for the case when a data context is created through CLI
* tuplefilestore backend, expectationstore backend remove_key bugs fixed
* no url is returned on empty data_docs site
* return url for resource only if key exists
* Test added for the period special char case
* updated checkpoint module to not require sqlalchemy
* added BigQuery as an option in the list of databases in the CLI
* added special cases for handling BigQuery - table names are already qualified with schema name, so we must make sure that we do not prepend the schema name twice
* changed the prompt for the name of the temp table in BigQuery in the CLI to hint that a fully qualified name (project.dataset.table) should be provided
* Bugfix for: expect_column_quantile_values_to_be_between expectation throws an "unexpected keyword WITHIN" on BigQuery (#1391)

0.10.8
-----------------
* added support for overriding the default jupyter command via a GE_JUPYTER_COMMAND environment variable (#1347) @nehiljain
* Bugfix for checkpoint missing template (#1379)

0.10.7
-----------------
* crud delete suite bug fix

0.10.6
-----------------

* Checkpoints: a new feature to ease deployment of suites into your pipelines
  - DataContext.list_checkpoints() returns a list of checkpoint names found in the project
  - DataContext.get_checkpoint() returns a validated dictionary loaded from yml
  - new cli commands

    - `checkpoint new`
    - `checkpoint list`
    - `checkpoint run`
    - `checkpoint script`

* marked cli `tap` commands as deprecating on next release
* marked cli `validation-operator run` command as deprecating
* internal improvements in the cli code
* Improve UpdateDataDocsAction docs

0.10.5
-----------------

* improvements to ge.read_json tests
* tidy up the changelog

  - Fix bullet list spacing issues
  - Fix 0.10. formatting
  - Drop roadmap_and_changelog.rst and move changelog.rst to the top level of the table of contents
* DataContext.run_validation_operator() now raises a DataContextError if:
  - no batches are passed
  - batches are of the the wrong type
  - no matching validation operator is found in the project
* Clarified scaffolding language in scaffold notebook
* DataContext.create() adds an additional directory: `checkpoints`
* Marked tap command for deprecation in next major release

0.10.4
-----------------
* consolidated error handling in CLI DataContext loading
* new cli command `suite scaffold` to speed up creation of suites
* new cli command `suite demo` that creates an example suite
* Update bigquery.rst `#1330 <https://github.com/great-expectations/great_expectations/issues/1330>`_
* Fix datetime reference in create_expectations.rst `#1321 <https://github.com/great-expectations/great_expectations/issues/1321>`_ Thanks @jschendel !
* Update issue templates
* CLI command experimental decorator
* Update style_guide.rst
* Add pull request template
* Use pickle to generate hash for dataframes with unhashable objects. `#1315 <https://github.com/great-expectations/great_expectations/issues/1315>`_ Thanks @shahinism !
* Unpin pytest

0.10.3
-----------------
* Use pickle to generate hash for dataframes with unhashable objects.

0.10.2
-----------------
* renamed NotebookRenderer to SuiteEditNotebookRenderer
* SuiteEditNotebookRenderer now lints using black
* New SuiteScaffoldNotebookRenderer renderer to expedite suite creation
* removed autopep8 dependency
* bugfix: extra backslash in S3 urls if store was configured without a prefix `#1314 <https://github.com/great-expectations/great_expectations/issues/1314>`_

0.10.1
-----------------
* removing bootstrap scrollspy on table of contents `#1282 <https://github.com/great-expectations/great_expectations/issues/1282>`_
* Silently tolerate connection timeout during usage stats reporting

0.10.0
-----------------
* (BREAKING) Clarified API language: renamed all ``generator`` parameters and methods to the more correct ``batch_kwargs_generator`` language. Existing projects may require simple migration steps. See :ref:`Upgrading to 0.10.x <upgrading_to_0.10.x>` for instructions.
* Adds anonymized usage statistics to Great Expectations. See this article for details: :ref:`Usage Statistics`.
* CLI: improve look/consistency of ``docs list``, ``suite list``, and ``datasource list`` output; add ``store list`` and ``validation-operator list`` commands.
* New SuiteBuilderProfiler that facilitates faster suite generation by allowing columns to be profiled
* Added two convenience methods to ExpectationSuite: get_table_expectations & get_column_expectations
* Added optional profiler_configuration to DataContext.profile() and DataAsset.profile()
* Added list_available_expectation_types() to DataAsset

0.9.11
-----------------
* Add evaluation parameters support in WarningAndFailureExpectationSuitesValidationOperator `#1284 <https://github.com/great-expectations/great_expectations/issues/1284>`_ thanks `@balexander <https://github.com/balexander>`_
* Fix compatibility with MS SQL Server. `#1269 <https://github.com/great-expectations/great_expectations/issues/1269>`_ thanks `@kepiej <https://github.com/kepiej>`_
* Bug fixes for query_generator `#1292 <https://github.com/great-expectations/great_expectations/issues/1292>`_ thanks `@ian-whitestone <https://github.com/ian-whitestone>`_

0.9.10
-----------------
* Data Docs: improve configurability of site_section_builders
* TupleFilesystemStoreBackend now ignore `.ipynb_checkpoints` directories `#1203 <https://github.com/great-expectations/great_expectations/issues/1203>`_
* bugfix for Data Docs links encoding on S3 `#1235 <https://github.com/great-expectations/great_expectations/issues/1235>`_

0.9.9
-----------------
* Allow evaluation parameters support in run_validation_operator
* Add log_level parameter to jupyter_ux.setup_notebook_logging.
* Add experimental display_profiled_column_evrs_as_section and display_column_evrs_as_section methods, with a minor (nonbreaking) refactor to create a new _render_for_jupyter method.
* Allow selection of site in UpdateDataDocsAction with new arg target_site_names in great_expectations.yml
* Fix issue with regular expression support in BigQuery (#1244)

0.9.8
-----------------
* Allow basic operations in evaluation parameters, with or without evaluation parameters.
* When unexpected exceptions occur (e.g., during data docs rendering), the user will see detailed error messages, providing information about the specific issue as well as the stack trace.
* Remove the "project new" option from the command line (since it is not implemented; users can only run "init" to create a new project).
* Update type detection for bigquery based on driver changes in pybigquery driver 0.4.14. Added a warning for users who are running an older pybigquery driver
* added execution tests to the NotebookRenderer to mitigate codegen risks
* Add option "persist", true by default, for SparkDFDataset to persist the DataFrame it is passed. This addresses #1133 in a deeper way (thanks @tejsvirai for the robust debugging support and reproduction on spark).

  * Disabling this option should *only* be done if the user has *already* externally persisted the DataFrame, or if the dataset is too large to persist but *computations are guaranteed to be stable across jobs*.

* Enable passing dataset kwargs through datasource via dataset_options batch_kwarg.
* Fix AttributeError when validating expectations from a JSON file
* Data Docs: fix bug that was causing erratic scrolling behavior when table of contents contains many columns
* Data Docs: add ability to hide how-to buttons and related content in Data Docs

0.9.7
-----------------
* Update marshmallow dependency to >3. NOTE: as of this release, you MUST use marshamllow >3.0, which REQUIRES python 3. (`#1187 <https://github.com/great-expectations/great_expectations/issues/1187>`_) @jcampbell

  * Schema checking is now stricter for expectation suites, and data_asset_name must not be present as a top-level key in expectation suite json. It is safe to remove.
  * Similarly, datasource configuration must now adhere strictly to the required schema, including having any required credentials stored in the "credentials" dictionary.

* New beta CLI command: `tap new` that generates an executable python file to expedite deployments. (`#1193 <https://github.com/great-expectations/great_expectations/issues/1193>`_) @Aylr
* bugfix in TableBatchKwargsGenerator docs
* Added feature maturity in README (`#1203 <https://github.com/great-expectations/great_expectations/issues/1203>`_) @kyleaton
* Fix failing test that should skip if postgresql not running (`#1199 <https://github.com/great-expectations/great_expectations/issues/1199>`_) @cicdw


0.9.6
-----------------
* validate result dict when instantiating an ExpectationValidationResult (`#1133 <https://github.com/great-expectations/great_expectations/issues/1133>`_)
* DataDocs: Expectation Suite name on Validation Result pages now link to Expectation Suite page
* `great_expectations init`: cli now asks user if csv has header when adding a Spark Datasource with csv file
* Improve support for using GCP Storage Bucket as a Data Docs Site backend (thanks @hammadzz)
* fix notebook renderer handling for expectations with no column kwarg and table not in their name (`#1194 <https://github.com/great-expectations/great_expectations/issues/1194>`_)


0.9.5
-----------------
* Fixed unexpected behavior with suite edit, data docs and jupyter
* pytest pinned to 5.3.5


0.9.4
-----------------
* Update CLI `init` flow to support snowflake transient tables
* Use filename for default expectation suite name in CLI `init`
* Tables created by SqlAlchemyDataset use a shorter name with 8 hex characters of randomness instead of a full uuid
* Better error message when config substitution variable is missing
* removed an unused directory in the GE folder
* removed obsolete config error handling
* Docs typo fixes
* Jupyter notebook improvements
* `great_expectations init` improvements
* Simpler messaging in validation notebooks
* replaced hacky loop with suite list call in notebooks
* CLI suite new now supports `--empty` flag that generates an empty suite and opens a notebook
* add error handling to `init` flow for cases where user tries using a broken file


0.9.3
-----------------
* Add support for transient table creation in snowflake (#1012)
* Improve path support in TupleStoreBackend for better cross-platform compatibility
* New features on `ExpectationSuite`

  - ``add_citation()``
  - ``get_citations()``

* `SampleExpectationsDatasetProfiler` now leaves a citation containing the original batch kwargs
* `great_expectations suite edit` now uses batch_kwargs from citations if they exist
* Bugfix :: suite edit notebooks no longer blow away the existing suite while loading a batch of data
* More robust and tested logic in `suite edit`
* DataDocs: bugfixes and improvements for smaller viewports
* Bugfix :: fix for bug that crashes SampleExpectationsDatasetProfiler if unexpected_percent is of type decimal.Decimal (`#1109 <https://github.com/great-expectations/great_expectations/issues/1109>`_)


0.9.2
-----------------
* Fixes #1095
* Added a `list_expectation_suites` function to `data_context`, and a corresponding CLI function - `suite list`.
* CI no longer enforces legacy python tests.

0.9.1
------
* Bugfix for dynamic "How to Edit This Expectation Suite" command in DataDocs

0.9.0
-----------------

Version 0.9.0 is a major update to Great Expectations! The DataContext has continued to evolve into a powerful tool
for ensuring that Expectation Suites can properly represent the way users think about their data, and upgrading will
make it much easier to store and share expectation suites, and to build data docs that support your whole team.
You’ll get awesome new features including improvements to data docs look and the ability to choose and store metrics
for building flexible data quality dashboards.

The changes for version 0.9.0 fall into several broad areas:

1. Onboarding

Release 0.9.0 of Great Expectations makes it much easier to get started with the project. The `init` flow has grown
to support a much wider array of use cases and to use more natural language rather than introducing
GreatExpectations concepts earlier. You can more easily configure different backends and datasources, take advantage
of guided walkthroughs to find and profile data, and share project configurations with colleagues.

If you have already completed the `init` flow using a previous version of Great Expectations, you do not need to
rerun the command. However, **there are some small changes to your configuration that will be required**. See
:ref:`migrating_versions` for details.

2. CLI Command Improvements

With this release we have introduced a consistent naming pattern for accessing subcommands based on the noun (a
Great Expectations object like `suite` or `docs`) and verb (an action like `edit` or `new`). The new user experience
will allow us to more naturally organize access to CLI tools as new functionality is added.

3. Expectation Suite Naming and Namespace Changes

Defining shared expectation suites and validating data from different sources is much easier in this release. The
DataContext, which manages storage and configuration of expectations, validations, profiling, and data docs, no
longer requires that expectation suites live in a datasource-specific “namespace.” Instead, you should name suites
with the logical name corresponding to your data, making it easy to share them or validate against different data
sources. For example, the expectation suite "npi" for National Provider Identifier data can now be shared across
teams who access the same logical data in local systems using Pandas, on a distributed Spark cluster, or via a
relational database.

Batch Kwargs, or instructions for a datasource to build a batch of data, are similarly freed from a required
namespace, and you can more easily integrate Great Expectations into workflows where you do not need to use a
BatchKwargsGenerator (usually because you have a batch of data ready to validate, such as in a table or a known
directory).

The most noticeable impact of this API change is in the complete removal of the DataAssetIdentifier class. For
example, the `create_expectation_suite` and `get_batch` methods now no longer require a data_asset_name parameter,
relying only on the expectation_suite_name and batch_kwargs to do their job. Similarly, there is no more asset name
normalization required. See the upgrade guide for more information.

4. Metrics and Evaluation Parameter Stores

Metrics have received much more love in this release of Great Expectations! We've improved the system for declaring
evaluation parameters that support dependencies between different expectation suites, so you can easily identify a
particular field in the result of one expectation to use as the input into another. And the MetricsStore is now much
more flexible, supporting a new ValidationAction that makes it possible to select metrics from a validation result
to be saved in a database where they can power a dashboard.

5. Internal Type Changes and Improvements

Finally, in this release, we have done a lot of work under the hood to make things more robust, including updating
all of the internal objects to be more strongly typed. That change, while largely invisible to end users, paves the
way for some really exciting opportunities for extending Great Expectations as we build a bigger community around
the project.


We are really excited about this release, and encourage you to upgrade right away to take advantage of the more
flexible naming and simpler API for creating, accessing, and sharing your expectations. As always feel free to join
us on Slack for questions you don't see addressed!


0.8.9__develop
-----------------


0.8.8
-----------------
* Add support for allow_relative_error to expect_column_quantile_values_to_be_between, allowing Redshift users access
  to this expectation
* Add support for checking backend type information for datetime columns using expect_column_min_to_be_between and
  expect_column_max_to_be_between

0.8.7
-----------------
* Add support for expect_column_values_to_be_of_type for BigQuery backend (#940)
* Add image CDN for community usage stats
* Documentation improvements and fixes

0.8.6
-----------------
* Raise informative error if config variables are declared but unavailable
* Update ExpectationsStore defaults to be consistent across all FixedLengthTupleStoreBackend objects
* Add support for setting spark_options via SparkDFDatasource
* Include tail_weights by default when using build_continuous_partition_object
* Fix Redshift quantiles computation and type detection
* Allow boto3 options to be configured (#887)

0.8.5
-----------------
* BREAKING CHANGE: move all reader options from the top-level batch_kwargs object to a sub-dictionary called
  "reader_options" for SparkDFDatasource and PandasDatasource. This means it is no longer possible to specify
  supplemental reader-specific options at the top-level of `get_batch`,  `yield_batch_kwargs` or `build_batch_kwargs`
  calls, and instead, you must explicitly specify that they are reader_options, e.g. by a call such as:
  `context.yield_batch_kwargs(data_asset_name, reader_options={'encoding': 'utf-8'})`.
* BREAKING CHANGE: move all query_params from the top-level batch_kwargs object to a sub-dictionary called
  "query_params" for SqlAlchemyDatasource. This means it is no longer possible to specify supplemental query_params at
  the top-level of `get_batch`,  `yield_batch_kwargs` or `build_batch_kwargs`
  calls, and instead, you must explicitly specify that they are query_params, e.g. by a call such as:
  `context.yield_batch_kwargs(data_asset_name, query_params={'schema': 'foo'})`.
* Add support for filtering validation result suites and validation result pages to show only failed expectations in
  generated documentation
* Add support for limit parameter to batch_kwargs for all datasources: Pandas, SqlAlchemy, and SparkDF; add support
  to generators to support building batch_kwargs with limits specified.
* Include raw_query and query_params in query_generator batch_kwargs
* Rename generator keyword arguments from data_asset_name to generator_asset to avoid ambiguity with normalized names
* Consistently migrate timestamp from batch_kwargs to batch_id
* Include batch_id in validation results
* Fix issue where batch_id was not included in some generated datasets
* Fix rendering issue with expect_table_columns_to_match_ordered_list expectation
* Add support for GCP, including BigQuery and GCS
* Add support to S3 generator for retrieving directories by specifying the `directory_assets` configuration
* Fix warning regarding implicit class_name during init flow
* Expose build_generator API publicly on datasources
* Allow configuration of known extensions and return more informative message when SubdirReaderBatchKwargsGenerator cannot find
  relevant files.
* Add support for allow_relative_error on internal dataset quantile functions, and add support for
  build_continuous_partition_object in Redshift
* Fix truncated scroll bars in value_counts graphs


0.8.4.post0
----------------
* Correct a packaging issue resulting in missing notebooks in tarball release; update docs to reflect new notebook
  locations.


0.8.4
-----------------
* Improved the tutorials that walk new users through the process of creating expectations and validating data
* Changed the flow of the init command - now it creates the scaffolding of the project and adds a datasource. After
  that users can choose their path.
* Added a component with links to useful tutorials to the index page of the Data Docs website
* Improved the UX of adding a SQL datasource in the CLI - now the CLI asks for specific credentials for Postgres,
  MySQL, Redshift and Snowflake, allows continuing debugging in the config file and has better error messages
* Added batch_kwargs information to DataDocs validation results
* Fix an issue affecting file stores on Windows


0.8.3
-----------------
* Fix a bug in data-docs' rendering of mostly parameter
* Correct wording for expect_column_proportion_of_unique_values_to_be_between
* Set charset and meta tags to avoid unicode decode error in some browser/backend configurations
* Improve formatting of empirical histograms in validation result data docs
* Add support for using environment variables in `config_variables_file_path`
* Documentation improvements and corrections


0.8.2.post0
------------
* Correct a packaging issue resulting in missing css files in tarball release


0.8.2
-----------------
* Add easier support for customizing data-docs css
* Use higher precision for rendering 'mostly' parameter in data-docs; add more consistent locale-based
  formatting in data-docs
* Fix an issue causing visual overlap of large numbers of validation results in build-docs index
* Documentation fixes (thanks @DanielOliver!) and improvements
* Minor CLI wording fixes
* Improved handling of MySql temporary tables
* Improved detection of older config versions


0.8.1
-----------------
* Fix an issue where version was reported as '0+unknown'


0.8.0
-----------------

Version 0.8.0 is a significant update to Great Expectations, with many improvements focused on configurability
and usability.  See the :ref:`migrating_versions` guide for more details on specific changes, which include
several breaking changes to configs and APIs.

Highlights include:

1. Validation Operators and Actions. Validation operators make it easy to integrate GE into a variety of pipeline runners. They
   offer one-line integration that emphasizes configurability. See the :ref:`validation_operators_and_actions`
   feature guide for more information.

   - The DataContext `get_batch` method no longer treats `expectation_suite_name` or `batch_kwargs` as optional; they
     must be explicitly specified.
   - The top-level GE validate method allows more options for specifying the specific data_asset class to use.

2. First-class support for plugins in a DataContext, with several features that make it easier to configure and
   maintain DataContexts across common deployment patterns.

   - **Environments**: A DataContext can now manage :ref:`environment_and_secrets` more easily thanks to more dynamic and
     flexible variable substitution.
   - **Stores**: A new internal abstraction for DataContexts, :ref:`Stores <reference__core_concepts__data_context__stores>`, make extending GE easier by
     consolidating logic for reading and writing resources from a database, local, or cloud storage.
   - **Types**: Utilities configured in a DataContext are now referenced using `class_name` and `module_name` throughout
     the DataContext configuration, making it easier to extend or supplement pre-built resources. For now, the "type"
     parameter is still supported but expect it to be removed in a future release.

3. Partitioners: Batch Kwargs are clarified and enhanced to help easily reference well-known chunks of data using a
   partition_id. Batch ID and Batch Fingerprint help round out support for enhanced metadata around data
   assets that GE validates. See :ref:`Batch Identifiers <reference__core_concepts__batch_parameters>` for more information. The `GlobReaderBatchKwargsGenerator`,
   `QueryBatchKwargsGenerator`, `S3GlobReaderBatchKwargsGenerator`, `SubdirReaderBatchKwargsGenerator`, and `TableBatchKwargsGenerator` all support partition_id for
   easily accessing data assets.

4. Other Improvements:

   - We're beginning a long process of some under-the-covers refactors designed to make GE more maintainable as we
     begin adding additional features.
   - Restructured documentation: our docs have a new structure and have been reorganized to provide space for more
     easily adding and accessing reference material. Stay tuned for additional detail.
   - The command build-documentation has been renamed build-docs and now by
     default opens the Data Docs in the users' browser.

v0.7.11
-----------------
* Fix an issue where head() lost the column name for SqlAlchemyDataset objects with a single column
* Fix logic for the 'auto' bin selection of `build_continuous_partition_object`
* Add missing jinja2 dependency
* Fix an issue with inconsistent availability of strict_min and strict_max options on expect_column_values_to_be_between
* Fix an issue where expectation suite evaluation_parameters could be overriden by values during validate operation


v0.7.10
-----------------
* Fix an issue in generated documentation where the Home button failed to return to the index
* Add S3 Generator to module docs and improve module docs formatting
* Add support for views to QueryBatchKwargsGenerator
* Add success/failure icons to index page
* Return to uniform histogram creation during profiling to avoid large partitions for internal performance reasons


v0.7.9
-----------------
* Add an S3 generator, which will introspect a configured bucket and generate batch_kwargs from identified objects
* Add support to PandasDatasource and SparkDFDatasource for reading directly from S3
* Enhance the Site Index page in documentation so that validation results are sorted and display the newest items first
  when using the default run-id scheme
* Add a new utility method, `build_continuous_partition_object` which will build partition objects using the dataset
  API and so supports any GE backend.
* Fix an issue where columns with spaces in their names caused failures in some SqlAlchemyDataset and SparkDFDataset
  expectations
* Fix an issue where generated queries including null checks failed on MSSQL (#695)
* Fix an issue where evaluation parameters passed in as a set instead of a list could cause JSON serialization problems
  for the result object (#699)


v0.7.8
-----------------
* BREAKING: slack webhook URL now must be in the profiles.yml file (treat as a secret)
* Profiler improvements:

  - Display candidate profiling data assets in alphabetical order
  - Add columns to the expectation_suite meta during profiling to support human-readable description information

* Improve handling of optional dependencies during CLI init
* Improve documentation for create_expectations notebook
* Fix several anachronistic documentation and docstring phrases (#659, #660, #668, #681; #thanks @StevenMMortimer)
* Fix data docs rendering issues:

  - documentation rendering failure from unrecognized profiled column type (#679; thanks @dinedal))
  - PY2 failure on encountering unicode (#676)


0.7.7
-----------------
* Standardize the way that plugin module loading works. DataContext will begin to use the new-style class and plugin
  identification moving forward; yml configs should specify class_name and module_name (with module_name optional for
  GE types). For now, it is possible to use the "type" parameter in configuration (as before).
* Add support for custom data_asset_type to all datasources
* Add support for strict_min and strict_max to inequality-based expectations to allow strict inequality checks
  (thanks @RoyalTS!)
* Add support for reader_method = "delta" to SparkDFDatasource
* Fix databricks generator (thanks @sspitz3!)
* Improve performance of DataContext loading by moving optional import
* Fix several memory and performance issues in SparkDFDataset.

  - Use only distinct value count instead of bringing values to driver
  - Migrate away from UDF for set membership, nullity, and regex expectations

* Fix several UI issues in the data_documentation

  - Move prescriptive dataset expectations to Overview section
  - Fix broken link on Home breadcrumb
  - Scroll follows navigation properly
  - Improved flow for long items in value_set
  - Improved testing for ValidationRenderer
  - Clarify dependencies introduced in documentation sites
  - Improve testing and documentation for site_builder, including run_id filter
  - Fix missing header in Index page and cut-off tooltip
  - Add run_id to path for validation files


0.7.6
-----------------
* New Validation Renderer! Supports turning validation results into HTML and displays differences between the expected
  and the observed attributes of a dataset.
* Data Documentation sites are now fully configurable; a data context can be configured to generate multiple
  sites built with different GE objects to support a variety of data documentation use cases. See data documentation
  guide for more detail.
* CLI now has a new top-level command, `build-documentation` that can support rendering documentation for specified
  sites and even named data assets in a specific site.
* Introduced DotDict and LooselyTypedDotDict classes that allow to enforce typing of dictionaries.
* Bug fixes: improved internal logic of rendering data documentation, slack notification, and CLI profile command when
  datasource argument was not provided.

0.7.5
-----------------
* Fix missing requirement for pypandoc brought in from markdown support for notes rendering.

0.7.4
-----------------
* Fix numerous rendering bugs and formatting issues for rendering documentation.
* Add support for pandas extension dtypes in pandas backend of expect_column_values_to_be_of_type and
  expect_column_values_to_be_in_type_list and fix bug affecting some dtype-based checks.
* Add datetime and boolean column-type detection in BasicDatasetProfiler.
* Improve BasicDatasetProfiler performance by disabling interactive evaluation when output of expectation is not
  immediately used for determining next expectations in profile.
* Add support for rendering expectation_suite and expectation_level notes from meta in docs.
* Fix minor formatting issue in readthedocs documentation.

0.7.3
-----------------
* BREAKING: Harmonize expect_column_values_to_be_of_type and expect_column_values_to_be_in_type_list semantics in
  Pandas with other backends, including support for None type and type_list parameters to support profiling.
  *These type expectations now rely exclusively on native python or numpy type names.*
* Add configurable support for Custom DataAsset modules to DataContext
* Improve support for setting and inheriting custom data_asset_type names
* Add tooltips with expectations backing data elements to rendered documentation
* Allow better selective disabling of tests (thanks @RoyalITS)
* Fix documentation build errors causing missing code blocks on readthedocs
* Update the parameter naming system in DataContext to reflect data_asset_name *and* expectation_suite_name
* Change scary warning about discarding expectations to be clearer, less scary, and only in log
* Improve profiler support for boolean types, value_counts, and type detection
* Allow user to specify data_assets to profile via CLI
* Support CLI rendering of expectation_suite and EVR-based documentation

0.7.2
-----------------
* Improved error detection and handling in CLI "add datasource" feature
* Fixes in rendering of profiling results (descriptive renderer of validation results)
* Query Generator of SQLAlchemy datasource adds tables in non-default schemas to the data asset namespace
* Added convenience methods to display HTML renderers of sections in Jupyter notebooks
* Implemented prescriptive rendering of expectations for most expectation types

0.7.1
------------

* Added documentation/tutorials/videos for onboarding and new profiling and documentation features
* Added prescriptive documentation built from expectation suites
* Improved index, layout, and navigation of data context HTML documentation site
* Bug fix: non-Python files were not included in the package
* Improved the rendering logic to gracefully deal with failed expectations
* Improved the basic dataset profiler to be more resilient
* Implement expect_column_values_to_be_of_type, expect_column_values_to_be_in_type_list for SparkDFDataset
* Updated CLI with a new documentation command and improved profile and render commands
* Expectation suites and validation results within a data context are saved in a more readable form (with indentation)
* Improved compatibility between SparkDatasource and InMemoryGenerator
* Optimization for Pandas column type checking
* Optimization for Spark duplicate value expectation (thanks @orenovadia!)
* Default run_id format no longer includes ":" and specifies UTC time
* Other internal improvements and bug fixes


0.7.0
------------

Version 0.7 of Great Expectations is HUGE. It introduces several major new features
and a large number of improvements, including breaking API changes.

The core vocabulary of expectations remains consistent. Upgrading to
the new version of GE will primarily require changes to code that
uses data contexts; existing expectation suites will require only changes
to top-level names.

 * Major update of Data Contexts. Data Contexts now offer significantly \
   more support for building and maintaining expectation suites and \
   interacting with existing pipeline systems, including providing a namespace for objects.\
   They can handle integrating, registering, and storing validation results, and
   provide a namespace for data assets, making **batches** first-class citizens in GE.
   Read more: :ref:`data_context` or :py:mod:`great_expectations.data_context`

 * Major refactor of autoinspect. Autoinspect is now built around a module
   called "profile" which provides a class-based structure for building
   expectation suites. There is no longer a default  "autoinspect_func" --
   calling autoinspect requires explicitly passing the desired profiler. See :ref:`profiling`

 * New "Compile to Docs" feature produces beautiful documentation from expectations and expectation
   validation reports, helping keep teams on the same page.

 * Name clarifications: we've stopped using the overloaded terms "expectations
   config" and "config" and instead use "expectation suite" to refer to a
   collection (or suite!) of expectations that can be used for validating a
   data asset.

   - Expectation Suites include several top level keys that are useful \
     for organizing content in a data context: data_asset_name, \
     expectation_suite_name, and data_asset_type. When a data_asset is \
     validated, those keys will be placed in the `meta` key of the \
     validation result.

 * Major enhancement to the CLI tool including `init`, `render` and more flexibility with `validate`

 * Added helper notebooks to make it easy to get started. Each notebook acts as a combination of \
   tutorial and code scaffolding, to help you quickly learn best practices by applying them to \
   your own data.

 * Relaxed constraints on expectation parameter values, making it possible to declare many column
   aggregate expectations in a way that is always "vacuously" true, such as
   ``expect_column_values_to_be_between`` ``None`` and ``None``. This makes it possible to progressively
   tighten expectations while using them as the basis for profiling results and documentation.

  * Enabled caching on dataset objects by default.

 * Bugfixes and improvements:

   * New expectations:

     * expect_column_quantile_values_to_be_between
     * expect_column_distinct_values_to_be_in_set

   * Added support for ``head`` method on all current backends, returning a PandasDataset
   * More implemented expectations for SparkDF Dataset with optimizations

     * expect_column_values_to_be_between
     * expect_column_median_to_be_between
     * expect_column_value_lengths_to_be_between

   * Optimized histogram fetching for SqlalchemyDataset and SparkDFDataset
   * Added cross-platform internal partition method, paving path for improved profiling
   * Fixed bug with outputstrftime not being honored in PandasDataset
   * Fixed series naming for column value counts
   * Standardized naming for expect_column_values_to_be_of_type
   * Standardized and made explicit use of sample normalization in stdev calculation
   * Added from_dataset helper
   * Internal testing improvements
   * Documentation reorganization and improvements
   * Introduce custom exceptions for more detailed error logs

0.6.1
------------
* Re-add testing (and support) for py2
* NOTE: Support for SqlAlchemyDataset and SparkDFDataset is enabled via optional install \
  (e.g. ``pip install great_expectations[sqlalchemy]`` or ``pip install great_expectations[spark]``)

0.6.0
------------
* Add support for SparkDFDataset and caching (HUGE work from @cselig)
* Migrate distributional expectations to new testing framework
* Add support for two new expectations: expect_column_distinct_values_to_contain_set
  and expect_column_distinct_values_to_equal_set (thanks @RoyalTS)
* FUTURE BREAKING CHANGE: The new cache mechanism for Datasets, \
  when enabled, causes GE to assume that dataset does not change between evaluation of individual expectations. \
  We anticipate this will become the future default behavior.
* BREAKING CHANGE: Drop official support pandas < 0.22

0.5.1
---------------
* **Fix** issue where no result_format available for expect_column_values_to_be_null caused error
* Use vectorized computation in pandas (#443, #445; thanks @RoyalTS)


0.5.0
----------------
* Restructured class hierarchy to have a more generic DataAsset parent that maintains expectation logic separate \
  from the tabular organization of Dataset expectations
* Added new FileDataAsset and associated expectations (#416 thanks @anhollis)
* Added support for date/datetime type columns in some SQLAlchemy expectations (#413)
* Added support for a multicolumn expectation, expect multicolumn values to be unique (#408)
* **Optimization**: You can now disable `partial_unexpected_counts` by setting the `partial_unexpected_count` value to \
  0 in the result_format argument, and we do not compute it when it would not be returned. (#431, thanks @eugmandel)
* **Fix**: Correct error in unexpected_percent computations for sqlalchemy when unexpected values exceed limit (#424)
* **Fix**: Pass meta object to expectation result (#415, thanks @jseeman)
* Add support for multicolumn expectations, with `expect_multicolumn_values_to_be_unique` as an example (#406)
* Add dataset class to from_pandas to simplify using custom datasets (#404, thanks @jtilly)
* Add schema support for sqlalchemy data context (#410, thanks @rahulj51)
* Minor documentation, warning, and testing improvements (thanks @zdog).


0.4.5
----------------
* Add a new autoinspect API and remove default expectations.
* Improve details for expect_table_columns_to_match_ordered_list (#379, thanks @rlshuhart)
* Linting fixes (thanks @elsander)
* Add support for dataset_class in from_pandas (thanks @jtilly)
* Improve redshift compatibility by correcting faulty isnull operator (thanks @avanderm)
* Adjust partitions to use tail_weight to improve JSON compatibility and
  support special cases of KL Divergence (thanks @anhollis)
* Enable custom_sql datasets for databases with multiple schemas, by
  adding a fallback for column reflection (#387, thanks @elsander)
* Remove `IF NOT EXISTS` check for custom sql temporary tables, for
  Redshift compatibility (#372, thanks @elsander)
* Allow users to pass args/kwargs for engine creation in
  SqlAlchemyDataContext (#369, thanks @elsander)
* Add support for custom schema in SqlAlchemyDataset (#370, thanks @elsander)
* Use getfullargspec to avoid deprecation warnings.
* Add expect_column_values_to_be_unique to SqlAlchemyDataset
* **Fix** map expectations for categorical columns (thanks @eugmandel)
* Improve internal testing suite (thanks @anhollis and @ccnobbli)
* Consistently use value_set instead of mixing value_set and values_set (thanks @njsmith8)

0.4.4
----------------
* Improve CLI help and set CLI return value to the number of unmet expectations
* Add error handling for empty columns to SqlAlchemyDataset, and associated tests
* **Fix** broken support for older pandas versions (#346)
* **Fix** pandas deepcopy issue (#342)

0.4.3
-------
* Improve type lists in expect_column_type_to_be[_in_list] (thanks @smontanaro and @ccnobbli)
* Update cli to use entry_points for conda compatibility, and add version option to cli
* Remove extraneous development dependency to airflow
* Address SQlAlchemy warnings in median computation
* Improve glossary in documentation
* Add 'statistics' section to validation report with overall validation results (thanks @sotte)
* Add support for parameterized expectations
* Improve support for custom expectations with better error messages (thanks @syk0saje)
* Implement expect_column_value_lenghts_to_[be_between|equal] for SQAlchemy (thanks @ccnobbli)
* **Fix** PandasDataset subclasses to inherit child class

0.4.2
-------
* **Fix** bugs in expect_column_values_to_[not]_be_null: computing unexpected value percentages and handling all-null (thanks @ccnobbli)
* Support mysql use of Decimal type (thanks @bouke-nederstigt)
* Add new expectation expect_column_values_to_not_match_regex_list.

  * Change behavior of expect_column_values_to_match_regex_list to use python re.findall in PandasDataset, relaxing \
    matching of individuals expressions to allow matches anywhere in the string.

* **Fix** documentation errors and other small errors (thanks @roblim, @ccnobbli)

0.4.1
-------
* Correct inclusion of new data_context module in source distribution

0.4.0
-------
* Initial implementation of data context API and SqlAlchemyDataset including implementations of the following \
  expectations:

  * expect_column_to_exist
  * expect_table_row_count_to_be
  * expect_table_row_count_to_be_between
  * expect_column_values_to_not_be_null
  * expect_column_values_to_be_null
  * expect_column_values_to_be_in_set
  * expect_column_values_to_be_between
  * expect_column_mean_to_be
  * expect_column_min_to_be
  * expect_column_max_to_be
  * expect_column_sum_to_be
  * expect_column_unique_value_count_to_be_between
  * expect_column_proportion_of_unique_values_to_be_between

* Major refactor of output_format to new result_format parameter. See docs for full details:

  * exception_list and related uses of the term exception have been renamed to unexpected
  * Output formats are explicitly hierarchical now, with BOOLEAN_ONLY < BASIC < SUMMARY < COMPLETE. \
    All *column_aggregate_expectation* expectations now return element count and related information included at the \
    BASIC level or higher.

* New expectation available for parameterized distributions--\
  expect_column_parameterized_distribution_ks_test_p_value_to_be_greater_than (what a name! :) -- (thanks @ccnobbli)
* ge.from_pandas() utility (thanks @schrockn)
* Pandas operations on a PandasDataset now return another PandasDataset (thanks @dlwhite5)
* expect_column_to_exist now takes a column_index parameter to specify column order (thanks @louispotok)
* Top-level validate option (ge.validate())
* ge.read_json() helper (thanks @rjurney)
* Behind-the-scenes improvements to testing framework to ensure parity across data contexts.
* Documentation improvements, bug-fixes, and internal api improvements

0.3.2
-------
* Include requirements file in source dist to support conda

0.3.1
--------
* **Fix** infinite recursion error when building custom expectations
* Catch dateutil parsing overflow errors

0.2
-----
* Distributional expectations and associated helpers are improved and renamed to be more clear regarding the tests they apply
* Expectation decorators have been refactored significantly to streamline implementing expectations and support custom expectations
* API and examples for custom expectations are available
* New output formats are available for all expectations
* Significant improvements to test suite and compatibility<|MERGE_RESOLUTION|>--- conflicted
+++ resolved
@@ -6,9 +6,6 @@
 
 Develop
 -----------------
-<<<<<<< HEAD
-* [FEATURE] Add MicrosoftTeamsNotificationAction
-=======
 * [ENHANCEMENT] Snowflake uses temp tables by default while still allowing transient tables.
 * [ENHANCEMENT] Enabled use of lowercase table and column names in GE with the `use_quoted_name` key in batch_kwargs
 
@@ -19,7 +16,6 @@
 * [BUGFIX] Fixed bug where slack messages cause stacktrace when data docs pages have issue
 * [DOCS] Remove incorrect doc line from PagerdutyAlertAction (Thanks @niallrees!)
 * [MAINTENANCE] Fix path for how-to guide (Thanks @gauthamzz!)
->>>>>>> adf390e8
 
 0.12.6
 -----------------
