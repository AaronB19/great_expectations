--- conflicted
+++ resolved
@@ -6,11 +6,8 @@
 
 Develop
 -----------------
-<<<<<<< HEAD
 * [FEATURE] Add MicrosoftTeamsNotificationAction
-=======
 * [ENHANCEMENT] Data docs can now be built skipping the index page using the python API
->>>>>>> f40921b5
 * [BUGFIX] Mask passwords in DataContext.list_datasources(). Issue #2184
 
 
