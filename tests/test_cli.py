--- conflicted
+++ resolved
@@ -21,11 +21,8 @@
 except ImportError:
     import mock
 
-<<<<<<< HEAD
-=======
 from six import PY2
 
->>>>>>> 67877963
 from great_expectations.cli.init import scaffold_directories_and_notebooks
 
 from .test_utils import assertDeepAlmostEqual
@@ -139,16 +136,12 @@
     with open('./tests/test_sets/expected_cli_results_default.json', 'r') as f:
         expected_cli_results = json.load(f)
 
-<<<<<<< HEAD
-    assertDeepAlmostEqual(json_result, expected_cli_results)
-=======
     # In PY2 sorting is possible and order is wonky. Order doesn't matter. So sort in that case
     if PY2:
         json_result["results"] = sorted(json_result["results"])
         expected_cli_results["results"] = sorted(expected_cli_results["results"])
 
-    assert json_result == expected_cli_results
->>>>>>> 67877963
+    assertDeepAlmostEqual(json_result, expected_cli_results)
 
 
 def test_validate_custom_dataset():
