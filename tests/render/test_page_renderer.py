--- conflicted
+++ resolved
@@ -10,11 +10,7 @@
     ProfilingResultsPageRenderer,
     ValidationResultsPageRenderer
 )
-<<<<<<< HEAD
-from great_expectations.render.types import RenderedHeaderContent, RenderedTableContent
-=======
 from great_expectations.render.types import RenderedHeaderContent, RenderedTableContent, RenderedContent
->>>>>>> bbf14ef7
 
 
 def test_ExpectationSuitePageRenderer_render_asset_notes():
@@ -27,14 +23,9 @@
             "notes": "*hi*"
         }
     ))
-<<<<<<< HEAD
-    print(result)
-    assert result.text == ['This Expectation suite currently contains 0 total Expectations across 0 columns.', "*hi*"]
-=======
     print(RenderedContent.rendered_content_list_to_json(result.text))
     assert RenderedContent.rendered_content_list_to_json(
         result.text) == ['This Expectation suite currently contains 0 total Expectations across 0 columns.', "*hi*"]
->>>>>>> bbf14ef7
 
     result = ExpectationSuitePageRenderer._render_asset_notes(ExpectationSuite(
         data_asset_name="test", expectation_suite_name="test",
@@ -42,14 +33,9 @@
             "notes": ["*alpha*", "_bravo_", "charlie"]
         }
     ))
-<<<<<<< HEAD
-    print(result)
-    assert result.text == ['This Expectation suite currently contains 0 total Expectations across 0 columns.',
-=======
     print(RenderedContent.rendered_content_list_to_json(result.text))
     assert RenderedContent.rendered_content_list_to_json(
         result.text) == ['This Expectation suite currently contains 0 total Expectations across 0 columns.',
->>>>>>> bbf14ef7
                               "*alpha*", "_bravo_", "charlie"]
 
     result = ExpectationSuitePageRenderer._render_asset_notes(ExpectationSuite(
@@ -61,14 +47,9 @@
             }
         }
     ))
-<<<<<<< HEAD
-    print(result)
-    assert result.text == ['This Expectation suite currently contains 0 total Expectations across 0 columns.',
-=======
     print(RenderedContent.rendered_content_list_to_json(result.text))
     assert RenderedContent.rendered_content_list_to_json(
         result.text) == ['This Expectation suite currently contains 0 total Expectations across 0 columns.',
->>>>>>> bbf14ef7
                            "*alpha*", "_bravo_", "charlie"]
 
     result = ExpectationSuitePageRenderer._render_asset_notes(ExpectationSuite(
@@ -80,16 +61,6 @@
             }
         }
     ))
-<<<<<<< HEAD
-    print(result)
-    
-    try:
-        pypandoc.convert_text("*test*", format='md', to="html")
-        assert result.text == ['This Expectation suite currently contains 0 total Expectations across 0 columns.',
-                               "<p><em>alpha</em></p>\n"]
-    except OSError:
-        assert result.text == ['This Expectation suite currently contains 0 total Expectations across 0 columns.',
-=======
     print(RenderedContent.rendered_content_list_to_json(result.text))
 
     try:
@@ -102,7 +73,6 @@
     except OSError:
         assert RenderedContent.rendered_content_list_to_json(
             result.text) == ['This Expectation suite currently contains 0 total Expectations across 0 columns.',
->>>>>>> bbf14ef7
                                "*alpha*"]
 
     result = ExpectationSuitePageRenderer._render_asset_notes(ExpectationSuite(
@@ -114,16 +84,6 @@
             }
         }
     ))
-<<<<<<< HEAD
-    print(result)
-    
-    try:
-        pypandoc.convert_text("*test*", format='md', to="html")
-        assert result.text == ['This Expectation suite currently contains 0 total Expectations across 0 columns.',
-                               "<p><em>alpha</em></p>\n", "<p><em>bravo</em></p>\n", "<p>charlie</p>\n"]
-    except OSError:
-        assert result.text == ['This Expectation suite currently contains 0 total Expectations across 0 columns.',
-=======
     print(RenderedContent.rendered_content_list_to_json(result.text))
 
     try:
@@ -138,7 +98,6 @@
     except OSError:
         assert RenderedContent.rendered_content_list_to_json(
             result.text) == ['This Expectation suite currently contains 0 total Expectations across 0 columns.',
->>>>>>> bbf14ef7
                                "*alpha*", "_bravo_", "charlie"]
 
 
@@ -148,14 +107,9 @@
         meta={},
         expectations=None
     ))
-<<<<<<< HEAD
-    print(result)
-    assert result.text == ['This Expectation suite currently contains 0 total Expectations across 0 columns.']
-=======
     print(RenderedContent.rendered_content_list_to_json(result.text))
     assert RenderedContent.rendered_content_list_to_json(
         result.text) == ['This Expectation suite currently contains 0 total Expectations across 0 columns.']
->>>>>>> bbf14ef7
 
     result = ExpectationSuitePageRenderer._render_asset_notes(ExpectationSuite(
         data_asset_name="test", expectation_suite_name="test",
@@ -166,28 +120,16 @@
             }
         }
     ))
-<<<<<<< HEAD
-    print(result)
-    
-    try:
-        pypandoc.convert_text("*test*", format='md', to="html")
-        assert result.text == [
-=======
     print(RenderedContent.rendered_content_list_to_json(result.text))
 
     try:
         pypandoc.convert_text("*test*", format='md', to="html")
         assert RenderedContent.rendered_content_list_to_json(result.text) == [
->>>>>>> bbf14ef7
             'This Expectation suite currently contains 0 total Expectations across 0 columns.',
             {'content_block_type': 'markdown', 'styling': {'parent': {}}, 'markdown': 'hi'}
         ]
     except OSError:
-<<<<<<< HEAD
-        assert result.text == [
-=======
         assert RenderedContent.rendered_content_list_to_json(result.text) == [
->>>>>>> bbf14ef7
             'This Expectation suite currently contains 0 total Expectations across 0 columns.',
             'hi',
         ]
@@ -210,14 +152,9 @@
             )
         ]
     ))
-<<<<<<< HEAD
-    print(result)
-    assert result.text[0] == 'This Expectation suite currently contains 3 total Expectations across 2 columns.'
-=======
     print(RenderedContent.rendered_content_list_to_json(result.text)[0])
     assert RenderedContent.rendered_content_list_to_json(
         result.text)[0] == 'This Expectation suite currently contains 3 total Expectations across 2 columns.'
->>>>>>> bbf14ef7
 
 
 def test_ProfilingResultsPageRenderer(titanic_profiled_evrs_1):
